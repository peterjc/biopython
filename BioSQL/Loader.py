# Copyright 2002 by Andrew Dalke.  All rights reserved.
# Revisions 2007-2009 copyright by Peter Cock.  All rights reserved.
# Revisions 2008 copyright by Cymon J. Cox.  All rights reserved.
# This code is part of the Biopython distribution and governed by its
# license.  Please see the LICENSE file that should have been included
# as part of this package.
#
# Note that BioSQL (including the database schema and scripts) is
# available and licensed separately.  Please consult www.biosql.org

"""Load biopython objects into a BioSQL database for persistent storage.

This code makes it possible to store biopython objects in a relational
database and then retrieve them back. You shouldn't use any of the
classes in this module directly. Rather, call the load() method on
a database object.
"""
# standard modules
from time import gmtime, strftime

# biopython
from Bio import Alphabet
from Bio.SeqUtils.CheckSum import crc64
from Bio import Entrez
from Bio.Seq import UnknownSeq

from Bio._py3k import _is_int_or_long

class DatabaseLoader:
    """Object used to load SeqRecord objects into a BioSQL database."""
    def __init__(self, adaptor, dbid, fetch_NCBI_taxonomy=False):
        """Initialize with connection information for the database.

        Creating a DatabaseLoader object is normally handled via the
        BioSeqDatabase DBServer object, for example:

        from BioSQL import BioSeqDatabase
        server = BioSeqDatabase.open_database(driver="MySQLdb", user="gbrowse",
                         passwd = "biosql", host = "localhost", db="test_biosql")
        try:
            db = server["test"]
        except KeyError:
            db = server.new_database("test", description="For testing GBrowse")
        """
        self.adaptor = adaptor
        self.dbid = dbid
        self.fetch_NCBI_taxonomy = fetch_NCBI_taxonomy
    
    def load_seqrecord(self, record):
        """Load a Biopython SeqRecord into the database.
        """
        bioentry_id = self._load_bioentry_table(record)
        self._load_bioentry_date(record, bioentry_id)
        self._load_biosequence(record, bioentry_id)
        self._load_comment(record, bioentry_id)
        self._load_dbxrefs(record, bioentry_id)
        references = record.annotations.get('references', ())
        for reference, rank in zip(references, list(range(len(references)))):
            self._load_reference(reference, rank, bioentry_id)
        self._load_annotations(record, bioentry_id)
        for seq_feature_num in range(len(record.features)):
            seq_feature = record.features[seq_feature_num]
            self._load_seqfeature(seq_feature, seq_feature_num, bioentry_id)

    def _get_ontology_id(self, name, definition=None):
        """Returns the identifier for the named ontology (PRIVATE).

        This looks through the onotology table for a the given entry name.
        If it is not found, a row is added for this ontology (using the
        definition if supplied).  In either case, the id corresponding to
        the provided name is returned, so that you can reference it in
        another table.
        """
        oids = self.adaptor.execute_and_fetch_col0(
            "SELECT ontology_id FROM ontology WHERE name = %s",
            (name,))
        if oids:
            return oids[0]
        self.adaptor.execute(
            "INSERT INTO ontology(name, definition) VALUES (%s, %s)",
            (name, definition))
        return self.adaptor.last_id("ontology")

    
    def _get_term_id(self,
                     name,
                     ontology_id=None,
                     definition=None,
                     identifier=None):
        """Get the id that corresponds to a term (PRIVATE).

        This looks through the term table for a the given term. If it
        is not found, a new id corresponding to this term is created.
        In either case, the id corresponding to that term is returned, so
        that you can reference it in another table.

        The ontology_id should be used to disambiguate the term.
        """

        # try to get the term id
        sql = r"SELECT term_id FROM term " \
              r"WHERE name = %s"
        fields = [name]
        if ontology_id:
            sql += ' AND ontology_id = %s'
            fields.append(ontology_id)
        id_results = self.adaptor.execute_and_fetchall(sql, fields)
        # something is wrong
        if len(id_results) > 1:
            raise ValueError("Multiple term ids for %s: %r" % 
                             (name, id_results))
        elif len(id_results) == 1:
            return id_results[0][0]
        else:
            sql = r"INSERT INTO term (name, definition," \
                  r" identifier, ontology_id)" \
                  r" VALUES (%s, %s, %s, %s)"
            self.adaptor.execute(sql, (name, definition,
                                       identifier, ontology_id))
            return self.adaptor.last_id("term")

    def _add_dbxref(self, dbname, accession, version):
       """Insert a dbxref and return its id."""
       
       self.adaptor.execute(
           "INSERT INTO dbxref(dbname, accession, version)" \
           " VALUES (%s, %s, %s)", (dbname, accession, version))
       return self.adaptor.last_id("dbxref")
           
    def _get_taxon_id(self, record):
        """Get the taxon id for this record (PRIVATE).

        record - a SeqRecord object

        This searches the taxon/taxon_name tables using the
        NCBI taxon ID, scientific name and common name to find
        the matching taxon table entry's id.
        
        If the species isn't in the taxon table, and we have at
        least the NCBI taxon ID, scientific name or common name,
        at least a minimal stub entry is created in the table.

        Returns the taxon id (database key for the taxon table,
        not an NCBI taxon ID), or None if the taxonomy information
        is missing.

        See also the BioSQL script load_ncbi_taxonomy.pl which
        will populate and update the taxon/taxon_name tables
        with the latest information from the NCBI.
        """
        
        # To find the NCBI taxid, first check for a top level annotation
        ncbi_taxon_id = None
        if "ncbi_taxid" in record.annotations:
            #Could be a list of IDs.
            if isinstance(record.annotations["ncbi_taxid"],list):
                if len(record.annotations["ncbi_taxid"])==1:
                    ncbi_taxon_id = record.annotations["ncbi_taxid"][0]
            else:
                ncbi_taxon_id = record.annotations["ncbi_taxid"]
        if not ncbi_taxon_id:
            # Secondly, look for a source feature
            for f in record.features:
                if f.type == 'source':
                    quals = getattr(f, 'qualifiers', {})
                    if "db_xref" in quals:
                        for db_xref in f.qualifiers["db_xref"]:
                            if db_xref.startswith("taxon:"):
                                ncbi_taxon_id = int(db_xref[6:])
                                break
                if ncbi_taxon_id: break

        try:
            scientific_name = record.annotations["organism"][:255]
        except KeyError:
            scientific_name = None
        try:
            common_name = record.annotations["source"][:255]
        except KeyError:
            common_name = None
        # Note: The maximum length for taxon names in the schema is 255.
        # Cropping it now should help in getting a match when searching,
        # and avoids an error if we try and add these to the database.


        if ncbi_taxon_id:
            #Good, we have the NCBI taxon to go on - this is unambiguous :)
            #Note that the scientific name and common name will only be
            #used if we have to record a stub entry.
            return self._get_taxon_id_from_ncbi_taxon_id(ncbi_taxon_id,
                                                         scientific_name,
                                                         common_name)
        
        if not common_name and not scientific_name:
            # Nothing to go on... and there is no point adding
            # a new entry to the database.  We'll just leave this
            # sequence's taxon as a NULL in the database.
            return None

        # Next, we'll try to find a match based on the species name
        # (stored in GenBank files as the organism and/or the source).
        if scientific_name:
            taxa = self.adaptor.execute_and_fetch_col0(
                "SELECT taxon_id FROM taxon_name" \
                " WHERE name_class = 'scientific name' AND name = %s",
                (scientific_name,))
            if taxa:
                #Good, mapped the scientific name to a taxon table entry
                return taxa[0]

        # Last chance...
        if common_name:
            taxa = self.adaptor.execute_and_fetch_col0(
                "SELECT DISTINCT taxon_id FROM taxon_name" \
                " WHERE name = %s",
                (common_name,))
            #Its natural that several distinct taxa will have the same common
            #name - in which case we can't resolve the taxon uniquely.
            if len(taxa) > 1:
                raise ValueError("Taxa: %d species have name %r" % (
                    len(taxa),
                    common_name))
            if taxa:
                #Good, mapped the common name to a taxon table entry
                return taxa[0]

        # At this point, as far as we can tell, this species isn't
        # in the taxon table already.  So we'll have to add it.
        # We don't have an NCBI taxonomy ID, so if we do record just
        # a stub entry, there is no simple way to fix this later.
        #
        # TODO - Should we try searching the NCBI taxonomy using the
        # species name?
        #
        # OK, let's try inserting the species.
        # Chances are we don't have enough information ...
        # Furthermore, it won't be in the hierarchy.

        lineage = []
        for c in record.annotations.get("taxonomy", []):
            lineage.append([None, None, c])
        if lineage:
            lineage[-1][1] = "genus"
        lineage.append([None, "species", record.annotations["organism"]])
        # XXX do we have them?
        if "subspecies" in record.annotations:
            lineage.append([None, "subspecies",
                            record.annotations["subspecies"]])
        if "variant" in record.annotations:
            lineage.append([None, "varietas",
                            record.annotations["variant"]])
        lineage[-1][0] = ncbi_taxon_id
        
        left_value = self.adaptor.execute_one(
            "SELECT MAX(left_value) FROM taxon")[0]
        if not left_value:
            left_value = 0
        left_value += 1
        
        # XXX -- Brad: Fixing this for now in an ugly way because
        # I am getting overlaps for right_values. I need to dig into this
        # more to actually understand how it works. I'm not sure it is
        # actually working right anyhow.
        right_start_value = self.adaptor.execute_one(
            "SELECT MAX(right_value) FROM taxon")[0]
        if not right_start_value:
            right_start_value = 0
        right_value = right_start_value + 2 * len(lineage) - 1

        parent_taxon_id = None
        for taxon in lineage:
            self.adaptor.execute(
                "INSERT INTO taxon(parent_taxon_id, ncbi_taxon_id, node_rank,"\
                " left_value, right_value)" \
                " VALUES (%s, %s, %s, %s, %s)", (parent_taxon_id,
                                                 taxon[0],
                                                 taxon[1],
                                                 left_value,
                                                 right_value))
            taxon_id = self.adaptor.last_id("taxon")
            self.adaptor.execute(
                "INSERT INTO taxon_name(taxon_id, name, name_class)" \
                "VALUES (%s, %s, 'scientific name')", (taxon_id, taxon[2][:255]))
            #Note the name field is limited to 255, some SwissProt files
            #have a multi-species name which can be longer.  So truncate this.
            left_value += 1
            right_value -= 1
            parent_taxon_id = taxon_id
        if common_name:
            self.adaptor.execute(
                "INSERT INTO taxon_name(taxon_id, name, name_class)" \
                "VALUES (%s, %s, 'common name')", (
                taxon_id, common_name))

        return taxon_id

    def _fix_name_class(self, entrez_name):
        """Map Entrez name terms to those used in taxdump (PRIVATE).

        We need to make this conversion to match the taxon_name.name_class
        values used by the BioSQL load_ncbi_taxonomy.pl script.
        
        e.g.
        "ScientificName" -> "scientific name",
        "EquivalentName" -> "equivalent name",
        "Synonym" -> "synonym",
        """
        #Add any special cases here:
        #
        #known = {}
        #try:
        #    return known[entrez_name]
        #except KeyError:
        #    pass

        #Try automatically by adding spaces before each capital
        def add_space(letter):
            if letter.isupper():
                return " "+letter.lower()
            else:
                return letter
        answer = "".join([add_space(letter) for letter in entrez_name]).strip()
        assert answer == answer.lower()
        return answer

    def _get_taxon_id_from_ncbi_taxon_id(self, ncbi_taxon_id,
                                         scientific_name = None,
                                         common_name = None):
        """Get the taxon id for this record from the NCBI taxon ID (PRIVATE).

        ncbi_taxon_id - string containing an NCBI taxon id
        scientific_name - string, used if a stub entry is recorded
        common_name - string, used if a stub entry is recorded
        
        This searches the taxon table using ONLY the NCBI taxon ID
        to find the matching taxon table entry's ID (database key).
        
        If the species isn't in the taxon table, and the fetch_NCBI_taxonomy
        flag is true, Biopython will attempt to go online using Bio.Entrez
        to fetch the official NCBI lineage, recursing up the tree until an
        existing entry is found in the database or the full lineage has been
        fetched.

        Otherwise the NCBI taxon ID, scientific name and common name are
        recorded as a minimal stub entry in the taxon and taxon_name tables.
        Any partial information about the lineage from the SeqRecord is NOT
        recorded.  This should mean that (re)running the BioSQL script
        load_ncbi_taxonomy.pl can fill in the taxonomy lineage.

        Returns the taxon id (database key for the taxon table, not
        an NCBI taxon ID).
        """
        assert ncbi_taxon_id

        taxon_id = self.adaptor.execute_and_fetch_col0(
            "SELECT taxon_id FROM taxon WHERE ncbi_taxon_id = %s",
            (ncbi_taxon_id,))
        if taxon_id:
            #Good, we have mapped the NCBI taxid to a taxon table entry
            return taxon_id[0]

        # At this point, as far as we can tell, this species isn't
        # in the taxon table already.  So we'll have to add it.

        parent_taxon_id = None
        rank = "species"
        genetic_code = None
        mito_genetic_code = None
        species_names = []
        if scientific_name:
            species_names.append(("scientific name", scientific_name))
        if common_name:
            species_names.append(("common name", common_name))
        
        if self.fetch_NCBI_taxonomy:
            #Go online to get the parent taxon ID!
            handle = Entrez.efetch(db="taxonomy",id=ncbi_taxon_id,retmode="XML")
            taxonomic_record = Entrez.read(handle)
            if len(taxonomic_record) == 1:
                assert taxonomic_record[0]["TaxId"] == str(ncbi_taxon_id), \
                       "%s versus %s" % (taxonomic_record[0]["TaxId"],
                                         ncbi_taxon_id)
                parent_taxon_id = self._get_taxon_id_from_ncbi_lineage( \
                                            taxonomic_record[0]["LineageEx"])
                rank = taxonomic_record[0]["Rank"]
                genetic_code = taxonomic_record[0]["GeneticCode"]["GCId"]
                mito_genetic_code = taxonomic_record[0]["MitoGeneticCode"]["MGCId"]
                species_names = [("scientific name",
                                  taxonomic_record[0]["ScientificName"])]
                try:
                    for name_class, names in taxonomic_record[0]["OtherNames"].items():
                        name_class = self._fix_name_class(name_class)
                        if not isinstance(names, list):
                            #The Entrez parser seems to return single entry
                            #lists as just a string which is annoying.
                            names = [names]
                        for name in names:
                            #Want to ignore complex things like ClassCDE entries
                            if isinstance(name, str):
                                species_names.append((name_class, name))
                except KeyError:
                    #OtherNames isn't always present,
                    #e.g. NCBI taxon 41205, Bromheadia finlaysoniana
                    pass
        else:
            pass
            # If we are not allowed to go online, we will record the bare minimum;
            # as long as the NCBI taxon id is present, then (re)running
            # load_ncbi_taxonomy.pl should fill in the taxonomomy lineage
            # (and update the species names).
            #
            # I am NOT going to try and record the lineage, even if it
            # is in the record annotation as a list of names, as we won't
            # know the NCBI taxon IDs for these parent nodes.

        self.adaptor.execute(
            "INSERT INTO taxon(parent_taxon_id, ncbi_taxon_id, node_rank,"\
            " genetic_code, mito_genetic_code, left_value, right_value)" \
            " VALUES (%s, %s, %s, %s, %s, %s, %s)", (parent_taxon_id,
                                                     ncbi_taxon_id,
                                                     rank,
                                                     genetic_code,
                                                     mito_genetic_code,
                                                     None,
                                                     None))
        taxon_id = self.adaptor.last_id("taxon")

        #Record the scientific name, common name, etc
        for name_class, name in species_names:
            self.adaptor.execute(
                "INSERT INTO taxon_name(taxon_id, name, name_class)" \
                " VALUES (%s, %s, %s)", (taxon_id, 
                                         name[:255], 
                                         name_class))
        return taxon_id

    def _get_taxon_id_from_ncbi_lineage(self, taxonomic_lineage):
        """This is recursive! (PRIVATE).

        taxonomic_lineage - list of taxonomy dictionaries from Bio.Entrez

        First dictionary in list is the taxonomy root, highest would be the species.
        Each dictionary includes:
        - TaxID (string, NCBI taxon id)
        - Rank (string, e.g. "species", "genus", ..., "phylum", ...)
        - ScientificName (string)
        (and that is all at the time of writing)

        This method will record all the lineage given, returning the the taxon id
        (database key, not NCBI taxon id) of the final entry (the species).
        """
        ncbi_taxon_id = taxonomic_lineage[-1]["TaxId"]

        #Is this in the database already?  Check the taxon table...
        taxon_id = self.adaptor.execute_and_fetch_col0(
            "SELECT taxon_id FROM taxon" \
            " WHERE ncbi_taxon_id=%s" % ncbi_taxon_id)
        if taxon_id:
            # we could verify that the Scientific Name etc in the database
            # is the same and update it or print a warning if not...
            if isinstance(taxon_id, list):
                assert len(taxon_id)==1
                return taxon_id[0]
            else:
                return taxon_id

        #We have to record this.
        if len(taxonomic_lineage) > 1:
            #Use recursion to find out the taxon id (database key) of the parent.
            parent_taxon_id = self._get_taxon_id_from_ncbi_lineage(taxonomic_lineage[:-1])
            assert _is_int_or_long(parent_taxon_id), repr(parent_taxon_id)
        else:
            parent_taxon_id = None

        # INSERT new taxon
        rank = taxonomic_lineage[-1].get("Rank", None)
        self.adaptor.execute(
                "INSERT INTO taxon(ncbi_taxon_id, parent_taxon_id, node_rank)"\
                " VALUES (%s, %s, %s)", (ncbi_taxon_id, parent_taxon_id, rank))
        taxon_id = self.adaptor.last_id("taxon")
        assert isinstance(taxon_id, int) or isinstance(taxon_id, long), repr(taxon_id)
        # ... and its name in taxon_name
        scientific_name = taxonomic_lineage[-1].get("ScientificName", None)
        if scientific_name:
            self.adaptor.execute(
                    "INSERT INTO taxon_name(taxon_id, name, name_class)" \
                    " VALUES (%s, %s, 'scientific name')", (taxon_id, 
                                                            scientific_name[:255]))
        return taxon_id


    def _load_bioentry_table(self, record):
        """Fill the bioentry table with sequence information (PRIVATE).

        record - SeqRecord object to add to the database.
        """
        # get the pertinent info and insert it
        
        if record.id.count(".") == 1: # try to get a version from the id
            #This assumes the string is something like "XXXXXXXX.123"
            accession, version = record.id.split('.')
            try:
                version = int(version)
            except ValueError:
                accession = record.id
                version = 0
        else: # otherwise just use a version of 0
            accession = record.id
            version = 0

        if "accessions" in record.annotations \
        and isinstance(record.annotations["accessions"],list) \
        and record.annotations["accessions"]:
            #Take the first accession (one if there is more than one)
            accession = record.annotations["accessions"][0]

        #Find the taxon id (this is not just the NCBI Taxon ID)
        #NOTE - If the species isn't defined in the taxon table,
        #a new minimal entry is created.
        taxon_id = self._get_taxon_id(record)

        if "gi" in record.annotations:
            identifier = record.annotations["gi"]
        else:
            identifier = record.id

        #Allow description and division to default to NULL as in BioPerl.
        description = getattr(record, 'description', None)
        division = record.annotations.get("data_file_division", None)
        
        sql = """
        INSERT INTO bioentry (
         biodatabase_id,
         taxon_id,
         name,
         accession,
         identifier,
         division,
         description,
         version)
        VALUES (
         %s,
         %s,
         %s,
         %s,
         %s,
         %s,
         %s,
         %s)"""
        #print self.dbid, taxon_id, record.name, accession, identifier, \
        #        division, description, version
        self.adaptor.execute(sql, (self.dbid,
                                   taxon_id,
                                   record.name, 
                                   accession,
                                   identifier,
                                   division,
                                   description,
                                   version))
        # now retrieve the id for the bioentry
        bioentry_id = self.adaptor.last_id('bioentry')

        return bioentry_id

    def _load_bioentry_date(self, record, bioentry_id):
        """Add the effective date of the entry into the database.

        record - a SeqRecord object with an annotated date
        bioentry_id - corresponding database identifier
        """
        # dates are GenBank style, like:
        # 14-SEP-2000
        date = record.annotations.get("date",
                                      strftime("%d-%b-%Y", gmtime()).upper())
        if isinstance(date, list) : date = date[0]
        annotation_tags_id = self._get_ontology_id("Annotation Tags")
        date_id = self._get_term_id("date_changed", annotation_tags_id)
        sql = r"INSERT INTO bioentry_qualifier_value" \
              r" (bioentry_id, term_id, value, rank)" \
              r" VALUES (%s, %s, %s, 1)" 
        self.adaptor.execute(sql, (bioentry_id, date_id, date))

    def _load_biosequence(self, record, bioentry_id):
        """Record a SeqRecord's sequence and alphabet in the database (PRIVATE).

        record - a SeqRecord object with a seq property
        bioentry_id - corresponding database identifier
        """
        if record.seq is None:
            #The biosequence table entry is optional, so if we haven't
            #got a sequence, we don't need to write to the table.
            return
        
        # determine the string representation of the alphabet
        if isinstance(record.seq.alphabet, Alphabet.DNAAlphabet):
            alphabet = "dna"
        elif isinstance(record.seq.alphabet, Alphabet.RNAAlphabet):
            alphabet = "rna"
        elif isinstance(record.seq.alphabet, Alphabet.ProteinAlphabet):
            alphabet = "protein"
        else:
            alphabet = "unknown"

        if isinstance(record.seq, UnknownSeq):
            seq_str = None
        else:
            seq_str = str(record.seq)

        sql = r"INSERT INTO biosequence (bioentry_id, version, " \
              r"length, seq, alphabet) " \
              r"VALUES (%s, 0, %s, %s, %s)"
        self.adaptor.execute(sql, (bioentry_id,
                                   len(record.seq),
                                   seq_str,
                                   alphabet))

    def _load_comment(self, record, bioentry_id):
        """Record a SeqRecord's annotated comment in the database (PRIVATE).

        record - a SeqRecord object with an annotated comment
        bioentry_id - corresponding database identifier
        """
        comments = record.annotations.get('comment')
        if not comments:
            return
        if not isinstance(comments, list):
            #It should be a string then...
            comments = [comments]

        for index, comment in enumerate(comments):
            comment = comment.replace('\n', ' ')
            #TODO - Store each line as a separate entry?  This would preserve
            #the newlines, but we should check BioPerl etc to be consistent.
            sql = "INSERT INTO comment (bioentry_id, comment_text, rank)" \
                  " VALUES (%s, %s, %s)"
            self.adaptor.execute(sql, (bioentry_id, comment, index+1))
        
    def _load_annotations(self, record, bioentry_id):
        """Record a SeqRecord's misc annotations in the database (PRIVATE).

        The annotation strings are recorded in the bioentry_qualifier_value
        table, except for special cases like the reference, comment and
        taxonomy which are handled with their own tables.

        record - a SeqRecord object with an annotations dictionary
        bioentry_id - corresponding database identifier
        """
        mono_sql = "INSERT INTO bioentry_qualifier_value" \
                   "(bioentry_id, term_id, value)" \
                   " VALUES (%s, %s, %s)"
        many_sql = "INSERT INTO bioentry_qualifier_value" \
                   "(bioentry_id, term_id, value, rank)" \
                   " VALUES (%s, %s, %s, %s)"
        tag_ontology_id = self._get_ontology_id('Annotation Tags')
        for key, value in record.annotations.items():
<<<<<<< HEAD
            if key in ["references", "comment", "ncbi_taxid"]:
=======
            if key in ["references", "comment", "ncbi_taxid", "date"]:
>>>>>>> 2749d4e7
                #Handled separately
                continue
            term_id = self._get_term_id(key, ontology_id=tag_ontology_id)
            if isinstance(value, list) or isinstance(value, tuple):
                rank = 0
                for entry in value:
                    if isinstance(entry, str) or isinstance(entry, int):
                        #Easy case
                        rank += 1
                        self.adaptor.execute(many_sql, \
                                     (bioentry_id, term_id, str(entry), rank))
                    else:
                        pass
                        #print "Ignoring annotation '%s' sub-entry of type '%s'" \
                        #      % (key, str(type(entry)))
            elif isinstance(value, str) or isinstance(value, int):
                #Have a simple single entry, leave rank as the DB default
                self.adaptor.execute(mono_sql, \
                                     (bioentry_id, term_id, str(value)))
            else:
                pass
                #print "Ignoring annotation '%s' entry of type '%s'" \
                #      % (key, type(value))


    def _load_reference(self, reference, rank, bioentry_id):
        """Record a SeqRecord's annotated references in the database (PRIVATE).

        record - a SeqRecord object with annotated references
        bioentry_id - corresponding database identifier
        """

        refs = None
        if reference.medline_id:
            refs = self.adaptor.execute_and_fetch_col0(
                "SELECT reference_id" \
                "  FROM reference JOIN dbxref USING (dbxref_id)" \
                " WHERE dbname = 'MEDLINE' AND accession = %s",
                (reference.medline_id,))
        if not refs and reference.pubmed_id:
            refs = self.adaptor.execute_and_fetch_col0(
                "SELECT reference_id" \
                "  FROM reference JOIN dbxref USING (dbxref_id)" \
                " WHERE dbname = 'PUBMED' AND accession = %s",
                (reference.pubmed_id,))
        if not refs:
            s = []
            for f in reference.authors, reference.title, reference.journal:
                s.append(f or "<undef>")
            crc = crc64("".join(s))
            refs = self.adaptor.execute_and_fetch_col0(
                "SELECT reference_id FROM reference" \
                  r" WHERE crc = %s", (crc,))
        if not refs:
            if reference.medline_id:
                dbxref_id = self._add_dbxref("MEDLINE",
                                             reference.medline_id, 0)
            elif reference.pubmed_id:
                dbxref_id = self._add_dbxref("PUBMED",
                                             reference.pubmed_id, 0)
            else:
                dbxref_id = None
            authors = reference.authors or None
            title =  reference.title or None
            #The location/journal field cannot be Null, so default
            #to an empty string rather than None:
            journal = reference.journal or ""
            self.adaptor.execute(
                "INSERT INTO reference (dbxref_id, location," \
                " title, authors, crc)" \
                " VALUES (%s, %s, %s, %s, %s)",
                (dbxref_id, journal, title,
                 authors, crc))
            reference_id = self.adaptor.last_id("reference")
        else:
            reference_id = refs[0]

        if reference.location:
            start = 1 + int(str(reference.location[0].start))
            end = int(str(reference.location[0].end))
        else:
            start = None
            end = None
        
        sql = "INSERT INTO bioentry_reference (bioentry_id, reference_id," \
              " start_pos, end_pos, rank)" \
              " VALUES (%s, %s, %s, %s, %s)"
        self.adaptor.execute(sql, (bioentry_id, reference_id,
                                   start, end, rank + 1))
        
    def _load_seqfeature(self, feature, feature_rank, bioentry_id):
        """Load a biopython SeqFeature into the database (PRIVATE).
        """
        seqfeature_id = self._load_seqfeature_basic(feature.type, feature_rank,
                                                    bioentry_id)
        self._load_seqfeature_locations(feature, seqfeature_id)
        self._load_seqfeature_qualifiers(feature.qualifiers, seqfeature_id)

    def _load_seqfeature_basic(self, feature_type, feature_rank, bioentry_id):
        """Load the first tables of a seqfeature and returns the id (PRIVATE).

        This loads the "key" of the seqfeature (ie. CDS, gene) and
        the basic seqfeature table itself.
        """
        ontology_id = self._get_ontology_id('SeqFeature Keys')
        seqfeature_key_id = self._get_term_id(feature_type,
                                              ontology_id = ontology_id)
        # XXX source is always EMBL/GenBank/SwissProt here; it should depend on
        # the record (how?)
        source_cat_id = self._get_ontology_id('SeqFeature Sources')
        source_term_id = self._get_term_id('EMBL/GenBank/SwissProt',
                                      ontology_id = source_cat_id)
        
        sql = r"INSERT INTO seqfeature (bioentry_id, type_term_id, " \
              r"source_term_id, rank) VALUES (%s, %s, %s, %s)"
        self.adaptor.execute(sql, (bioentry_id, seqfeature_key_id,
                                   source_term_id, feature_rank + 1))
        seqfeature_id = self.adaptor.last_id('seqfeature')

        return seqfeature_id

    def _load_seqfeature_locations(self, feature, seqfeature_id):
        """Load all of the locations for a SeqFeature into tables (PRIVATE).

        This adds the locations related to the SeqFeature into the
        seqfeature_location table. Fuzzies are not handled right now.
        For a simple location, ie (1..2), we have a single table row
        with seq_start = 1, seq_end = 2, location_rank = 1.

        For split locations, ie (1..2, 3..4, 5..6) we would have three
        row tables with:
            start = 1, end = 2, rank = 1
            start = 3, end = 4, rank = 2
            start = 5, end = 6, rank = 3
        """
        # TODO - Record an ontology for the locations (using location.term_id)
        # which for now as in BioPerl we leave defaulting to NULL.
        if feature.location_operator and feature.location_operator != "join":
            # e.g. order locations... we don't record "order" so it
            # will become a "join" on reloading. What does BioPerl do?
            import warnings
            warnings.warn("%s location operators are not fully supported" \
                          % feature.location_operator)
        
        # two cases, a simple location or a split location
        if not feature.sub_features:    # simple location
            self._insert_seqfeature_location(feature, 1, seqfeature_id)
        else: # split location
            for rank, cur_feature in enumerate(feature.sub_features):
                self._insert_seqfeature_location(cur_feature,
                                                 rank + 1,
                                                 seqfeature_id)

    def _insert_seqfeature_location(self, feature, rank, seqfeature_id):
        """Add a location of a SeqFeature to the seqfeature_location table (PRIVATE).

        TODO - Add location_operators to location_qualifier_value.
        """
        # convert biopython locations to the 1-based location system
        # used in bioSQL
        # XXX This could also handle fuzzies
        start = feature.location.nofuzzy_start + 1
        end = feature.location.nofuzzy_end

        # Biopython uses None when we don't know strand information but
        # BioSQL requires something (non null) and sets this as zero
        # So we'll use the strand or 0 if Biopython spits out None
        strand = feature.strand or 0

        # TODO - Record an ontology term for the location (location.term_id)
        # which for now like BioPerl we'll leave as NULL.
        # This might allow us to record "between" positions properly, but I
        # doesn't really see how it could work for before/after fuzzy positions
        loc_term_id = None

        if feature.ref:
            # sub_feature remote locations when they are in the same db as the current
            # record do not have a value for ref_db, which the SeqFeature object
            # stores as None. BioSQL schema requires a varchar and is not NULL 
            dbxref_id = self._get_dbxref_id(feature.ref_db or "", feature.ref)
        else:
            dbxref_id = None

        sql = r"INSERT INTO location (seqfeature_id, dbxref_id, term_id," \
              r"start_pos, end_pos, strand, rank) " \
              r"VALUES (%s, %s, %s, %s, %s, %s, %s)"
        self.adaptor.execute(sql, (seqfeature_id, dbxref_id, loc_term_id,
                                   start, end, strand, rank))

        """
        # See Bug 2677
        # TODO - Record the location_operator (e.g. "join" or "order")
        # using the location_qualifier_value table (which we and BioPerl
        # have historically left empty).
        # Note this will need an ontology term for the location qualifer
        # (location_qualifier_value.term_id) for which oddly the schema
        # does not allow NULL.
        if feature.location_operator:
            #e.g. "join" (common),
            #or "order" (see Tests/GenBank/protein_refseq2.gb)
            location_id = self.adaptor.last_id('location')
            loc_qual_term_id = None # Not allowed in BioSQL v1.0.1
            sql = r"INSERT INTO location_qualifier_value" \
                  r"(location_id, term_id, value)" \
                  r"VALUES (%s, %s, %s)"
            self.adaptor.execute(sql, (location_id, loc_qual_term_id,
                                       feature.location_operator))
        """

    def _load_seqfeature_qualifiers(self, qualifiers, seqfeature_id):
        """Insert the (key, value) pair qualifiers relating to a feature (PRIVATE).

        Qualifiers should be a dictionary of the form:
            {key : [value1, value2]}
        """
        tag_ontology_id = self._get_ontology_id('Annotation Tags')
        for qualifier_key in qualifiers:
            # Treat db_xref qualifiers differently to sequence annotation
            # qualifiers by populating the seqfeature_dbxref and dbxref
            # tables.  Other qualifiers go into the seqfeature_qualifier_value
            # and (if new) term tables.
            if qualifier_key != 'db_xref':
                qualifier_key_id = self._get_term_id(qualifier_key,
                                                  ontology_id=tag_ontology_id)
                # now add all of the values to their table
                entries = qualifiers[qualifier_key]
                if not isinstance(entries, list):
                    # Could be a plain string, or an int or a float.
                    # However, we exect a list of strings here.
                    entries = [entries]
                for qual_value_rank in range(len(entries)):
                    qualifier_value = entries[qual_value_rank]
                    sql = r"INSERT INTO seqfeature_qualifier_value "\
                          r" (seqfeature_id, term_id, rank, value) VALUES"\
                          r" (%s, %s, %s, %s)"
                    self.adaptor.execute(sql, (seqfeature_id,
                                               qualifier_key_id,
                                               qual_value_rank + 1,
                                               qualifier_value))
            else:
                # The dbxref_id qualifier/value sets go into the dbxref table
                # as dbname, accession, version tuples, with dbxref.dbxref_id
                # being automatically assigned, and into the seqfeature_dbxref
                # table as seqfeature_id, dbxref_id, and rank tuples
                self._load_seqfeature_dbxref(qualifiers[qualifier_key],
                                             seqfeature_id)


    def _load_seqfeature_dbxref(self, dbxrefs, seqfeature_id):
        """Add database crossreferences of a SeqFeature to the database (PRIVATE).

            o dbxrefs           List, dbxref data from the source file in the
                                format <database>:<accession>

            o seqfeature_id     Int, the identifier for the seqfeature in the
                                seqfeature table

            Insert dbxref qualifier data for a seqfeature into the
            seqfeature_dbxref and, if required, dbxref tables.
            The dbxref_id qualifier/value sets go into the dbxref table
            as dbname, accession, version tuples, with dbxref.dbxref_id
            being automatically assigned, and into the seqfeature_dbxref
            table as seqfeature_id, dbxref_id, and rank tuples
        """
        # NOTE - In older versions of Biopython, we would map the GenBank
        # db_xref "name", for example "GI" to "GeneIndex", and give a warning
        # for any unknown terms.  This was a long term maintainance problem,
        # and differed from BioPerl and BioJava's implementation.  See bug 2405
        for rank, value in enumerate(dbxrefs):
            # Split the DB:accession format string at colons.  We have to
            # account for multiple-line and multiple-accession entries
            try:
                dbxref_data = value.replace(' ','').replace('\n','').split(':')
                db = dbxref_data[0]
                accessions = dbxref_data[1:]
            except:
                raise ValueError("Parsing of db_xref failed: '%s'" % value)
            # Loop over all the grabbed accessions, and attempt to fill the
            # table
            for accession in accessions:
                # Get the dbxref_id value for the dbxref data
                dbxref_id = self._get_dbxref_id(db, accession)
                # Insert the seqfeature_dbxref data
                self._get_seqfeature_dbxref(seqfeature_id, dbxref_id, rank+1)
        
    def _get_dbxref_id(self, db, accession):
        """ _get_dbxref_id(self, db, accession) -> Int

            o db          String, the name of the external database containing
                          the accession number

            o accession   String, the accession of the dbxref data

            Finds and returns the dbxref_id for the passed data.  The method
            attempts to find an existing record first, and inserts the data
            if there is no record.
        """
        # Check for an existing record
        sql = r'SELECT dbxref_id FROM dbxref WHERE dbname = %s ' \
              r'AND accession = %s'
        dbxref_id = self.adaptor.execute_and_fetch_col0(sql, (db, accession))
        # If there was a record, return the dbxref_id, else create the
        # record and return the created dbxref_id
        if dbxref_id:
            return dbxref_id[0]
        return self._add_dbxref(db, accession, 0)

    def _get_seqfeature_dbxref(self, seqfeature_id, dbxref_id, rank):
        """ Check for a pre-existing seqfeature_dbxref entry with the passed
            seqfeature_id and dbxref_id.  If one does not exist, insert new
            data

        """
        # Check for an existing record
        sql = r"SELECT seqfeature_id, dbxref_id FROM seqfeature_dbxref " \
              r"WHERE seqfeature_id = %s AND dbxref_id = %s"
        result = self.adaptor.execute_and_fetch_col0(sql, (seqfeature_id,
                                                           dbxref_id))
        # If there was a record, return without executing anything, else create
        # the record and return
        if result:
            return result
        return self._add_seqfeature_dbxref(seqfeature_id, dbxref_id, rank)

    def _add_seqfeature_dbxref(self, seqfeature_id, dbxref_id, rank):
        """ Insert a seqfeature_dbxref row and return the seqfeature_id and
            dbxref_id
        """
        sql = r'INSERT INTO seqfeature_dbxref ' \
              '(seqfeature_id, dbxref_id, rank) VALUES' \
              r'(%s, %s, %s)'
        self.adaptor.execute(sql, (seqfeature_id, dbxref_id, rank))
        return (seqfeature_id, dbxref_id)

    def _load_dbxrefs(self, record, bioentry_id):
        """Load any sequence level cross references into the database (PRIVATE).

        See table bioentry_dbxref."""
        for rank, value in enumerate(record.dbxrefs):
            # Split the DB:accession string at first colon.
            # We have to cope with things like:
            # "MGD:MGI:892" (db="MGD", accession="MGI:892")
            # "GO:GO:123" (db="GO", accession="GO:123")
            #
            # Annoyingly I have seen the NCBI use both the style
            # "GO:GO:123" and "GO:123" in different vintages.
            assert value.count("\n")==0
            try:
                db, accession = value.split(':',1)
                db = db.strip()
                accession = accession.strip()
            except:
                raise ValueError("Parsing of dbxrefs list failed: '%s'" % value)
            # Get the dbxref_id value for the dbxref data
            dbxref_id = self._get_dbxref_id(db, accession)
            # Insert the bioentry_dbxref  data
            self._get_bioentry_dbxref(bioentry_id, dbxref_id, rank+1)

    def _get_bioentry_dbxref(self, bioentry_id, dbxref_id, rank):
        """ Check for a pre-existing bioentry_dbxref entry with the passed
            seqfeature_id and dbxref_id.  If one does not exist, insert new
            data

        """
        # Check for an existing record
        sql = r"SELECT bioentry_id, dbxref_id FROM bioentry_dbxref " \
              r"WHERE bioentry_id = %s AND dbxref_id = %s"
        result = self.adaptor.execute_and_fetch_col0(sql, (bioentry_id,
                                                           dbxref_id))
        # If there was a record, return without executing anything, else create
        # the record and return
        if result:
            return result
        return self._add_bioentry_dbxref(bioentry_id, dbxref_id, rank)

    def _add_bioentry_dbxref(self, bioentry_id, dbxref_id, rank):
        """ Insert a bioentry_dbxref row and return the seqfeature_id and
            dbxref_id
        """
        sql = r'INSERT INTO bioentry_dbxref ' \
              '(bioentry_id,dbxref_id,rank) VALUES ' \
              '(%s, %s, %s)'
        self.adaptor.execute(sql, (bioentry_id, dbxref_id, rank))
        return (bioentry_id, dbxref_id)
            
class DatabaseRemover:
    """Complement the Loader functionality by fully removing a database.

    This probably isn't really useful for normal purposes, since you
    can just do a:
        DROP DATABASE db_name
    and then recreate the database. But, it's really useful for testing
    purposes.

    YB: now use the cascaded deletions
    """
    def __init__(self, adaptor, dbid):
        """Initialize with a database id and adaptor connection.
        """
        self.adaptor = adaptor
        self.dbid = dbid

    def remove(self):
        """Remove everything related to the given database id.
        """
        sql = r"DELETE FROM bioentry WHERE biodatabase_id = %s"
        self.adaptor.execute(sql, (self.dbid,))
        sql = r"DELETE FROM biodatabase WHERE biodatabase_id = %s"
        self.adaptor.execute(sql, (self.dbid,))
<|MERGE_RESOLUTION|>--- conflicted
+++ resolved
@@ -653,11 +653,7 @@
                    " VALUES (%s, %s, %s, %s)"
         tag_ontology_id = self._get_ontology_id('Annotation Tags')
         for key, value in record.annotations.items():
-<<<<<<< HEAD
-            if key in ["references", "comment", "ncbi_taxid"]:
-=======
             if key in ["references", "comment", "ncbi_taxid", "date"]:
->>>>>>> 2749d4e7
                 #Handled separately
                 continue
             term_id = self._get_term_id(key, ontology_id=tag_ontology_id)
