--- conflicted
+++ resolved
@@ -168,11 +168,6 @@
             pass
 
     def test_get_db_items(self):
-<<<<<<< HEAD
-        """Get a list of all items in the database.
-        """
-        items = list(self.db.values())
-=======
         """Check list, keys, length etc"""
         db = self.db
         items = list(db.values())
@@ -193,7 +188,6 @@
             assert False, "Should have raised KeyError"
         except KeyError:
             pass
->>>>>>> eba6986e
 
     def test_lookup_items(self):
         """Test retrieval of items using various ids.
