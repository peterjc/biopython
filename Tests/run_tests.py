#!/usr/bin/env python
# This code is part of the Biopython distribution and governed by its
# license.  Please see the LICENSE file that should have been included
# as part of this package.
"""Run a set of PyUnit-based regression tests.

This will find all modules whose name is "test_*.py" in the test
directory, and run them.  Various command line options provide
additional facilities.

Command line options:

--help        -- show usage info
-g;--generate -- write the output file for a test instead of comparing it.
                 The name of the test to write the output for must be
                 specified.
-v;--verbose  -- run tests with higher verbosity (does not affect our
                 print-and-compare style unit tests).
<test_name>   -- supply the name of one (or more) tests to be run.
                 The .py file extension is optional.
doctest       -- run the docstring tests.
By default, all tests are run.
"""

# This is the list of modules containing docstring tests.
# If you develop docstring tests for other modules, please add
# those modules here.
DOCTEST_MODULES = ["Bio.Application",
                   "Bio.Seq",
                   "Bio.SeqFeature",
                   "Bio.SeqRecord",
                   "Bio.SeqIO",
                   "Bio.SeqIO.AceIO",
                   "Bio.SeqIO.PhdIO",
                   "Bio.SeqIO.QualityIO",
                   "Bio.SeqIO.SffIO",
                   "Bio.SeqUtils",
                   "Bio.Align",
                   "Bio.Align.Generic",
                   "Bio.AlignIO",
                   "Bio.AlignIO.StockholmIO",
                   "Bio.Blast.Applications",
                   "Bio.Clustalw",
                   "Bio.Emboss.Applications",
                   "Bio.KEGG.Compound",
                   "Bio.KEGG.Enzyme",
                   "Bio.Wise",
                   "Bio.Wise.psw",
                   "Bio.Motif",
                  ]
#Silently ignore any doctests for modules requiring numpy!
try:
    import numpy
    DOCTEST_MODULES.extend(["Bio.Statistics.lowess"])
except ImportError:
    pass


# The default verbosity (not verbose)
VERBOSITY = 0

# standard modules
import sys
import io
import os
import re
import getopt
import time
import traceback
import unittest
import doctest
import distutils.util

system_lang = os.environ.get('LANG', 'C') #Cache this

def main(argv):
    # insert our paths in sys.path:
    # ../build/lib.*
    # ..
    # Q. Why this order?
    # A. To find the C modules (which are in ../build/lib.*/Bio)
    # Q. Then, why ".."?
    # A. Because Martel may not be in ../build/lib.*
    test_path = sys.path[0] or "."
    source_path = os.path.abspath("%s/.." % test_path)
    sys.path.insert(1, source_path)
    build_path = os.path.abspath("%s/../build/lib.%s-%s" % (
        test_path, distutils.util.get_platform(), sys.version[:3]))
    if os.access(build_path, os.F_OK):
        sys.path.insert(1, build_path)

    # Using "export LANG=C" (which should work on Linux and similar) can
    # avoid problems detecting optional command line tools on
    # non-English OS (we may want 'command not found' in English).
    # HOWEVER, we do not want to change the default encoding which is
    # rather important on Python 3 with unicode.
    #lang = os.environ['LANG']
    
    # get the command line options
    try:
        opts, args = getopt.getopt(argv, 'gv', ["generate", "verbose",
            "doctest", "help"])
    except getopt.error as msg:
        print(msg)
        print(__doc__)
        return 2

    verbosity = VERBOSITY

    # deal with the options
    for o, a in opts:
        if o == "--help":
            print(__doc__)
            return 0
        if o == "-g" or o == "--generate":
            if len(args) > 1:
                print("Only one argument (the test name) needed for generate")
                print(__doc__)
                return 2
            elif len(args) == 0:
                print("No test name specified to generate output for.")
                print(__doc__)
                return 2
            # strip off .py if it was included
            if args[0][-3:] == ".py":
                args[0] = args[0][:-3]

            test = ComparisonTestCase(args[0])
            test.generate_output()
            return 0

        if o == "-v" or o == "--verbose":
            verbosity = 2

    # deal with the arguments, which should be names of tests to run
    for arg_num in range(len(args)):
        # strip off the .py if it was included
        if args[arg_num][-3:] == ".py":
            args[arg_num] = args[arg_num][:-3]

    # run the tests
    runner = TestRunner(args, verbosity)
    runner.run()


class ComparisonTestCase(unittest.TestCase):
    """Run a print-and-compare test and compare its output against expected output.
    """

    def __init__(self, name, output=None):
        """Initialize with the test to run.

        Arguments:
        o name - The name of the test. The expected output should be
          stored in the file output/name.
        o output - The output that was generated when this test was run.
        """
        unittest.TestCase.__init__(self)
        self.name = name
        self.output = output

    def shortDescription(self):
        return self.name

    def runTest(self):
        # check the expected output to be consistent with what
        # we generated
        outputdir = os.path.join(TestRunner.testdir, "output")
        outputfile = os.path.join(outputdir, self.name)
        try:
            if sys.version_info[0] >= 3:
                #Python 3 problem: Can't use utf8 on output/test_geo
                #due to micro (\xb5) and degrees (\xb0) symbols
                expected = open(outputfile, encoding="latin")
            else:
                expected = open(outputfile, 'rU')
        except IOError:
            self.fail("Warning: Can't open %s for test %s" % (outputfile, self.name))

        self.output.seek(0)
        # first check that we are dealing with the right output
        # the first line of the output file is the test name
        expected_test = expected.readline().strip()

        assert expected_test == self.name, "\nOutput:   %s\nExpected: %s" % \
               (self.name, expected_test)

        # now loop through the output and compare it to the expected file
        while True:
            expected_line = expected.readline()
            output_line = self.output.readline()

            # stop looping if either of the info handles reach the end
            if not(expected_line) or not(output_line):
                # make sure both have no information left
                assert expected_line == '', "Unread: %s" % expected_line
                assert output_line == '', "Extra output: %s" % output_line
                break

            # normalize the newlines in the two lines
            expected_line = expected_line.strip("\r\n")
            output_line = output_line.strip("\r\n")

            # if the line is a doctest or PyUnit time output like:
            # Ran 2 tests in 0.285s
            # ignore it, so we don't have problems with different running times
            if re.compile("^Ran [0-9]+ tests? in ").match(expected_line):
                pass
            # otherwise make sure the two lines are the same
            else:
                assert expected_line == output_line, \
                      "\nOutput  : %s\nExpected: %s" \
                      % (repr(output_line), repr(expected_line))

    def generate_output(self):
        """Generate the golden output for the specified test.
        """
        outputdir = os.path.join(TestRunner.testdir, "output")
        outputfile = os.path.join(outputdir, self.name)

        output_handle = open(outputfile, 'w')

        # write the test name as the first line of the output
        output_handle.write(self.name + "\n")

        # remember standard out so we can reset it after we are done
        save_stdout = sys.stdout
        try:
            # write the output from the test into a string
            sys.stdout = output_handle
            __import__(self.name)
        finally:
            output_handle.close()
            # return standard out to its normal setting
            sys.stdout = save_stdout


class TestRunner(unittest.TextTestRunner):

    if __name__ == '__main__':
        file = sys.argv[0]
    else:
        file = __file__
    testdir = os.path.dirname(file) or os.curdir

    def __init__(self, tests=[], verbosity=0):
        # if no tests were specified to run, we run them all
        # including the doctests
        self.tests = tests
        if not self.tests:
            # Make a list of all applicable test modules.
            names = os.listdir(TestRunner.testdir)
            for name in names:
                if name[:5] == "test_" and name[-3:] == ".py":
                    self.tests.append(name[:-3])
            self.tests.sort()
            self.tests.append("doctest")
        if "doctest" in self.tests:
            self.tests.remove("doctest")
            self.tests.extend(DOCTEST_MODULES)
        stream = io.StringIO()
        unittest.TextTestRunner.__init__(self, stream,
                verbosity=verbosity)

    def runTest(self, name):
        from Bio import MissingExternalDependencyError
        result = self._makeResult()
        output = io.StringIO()
<<<<<<< HEAD
=======
        # Restore the language and thus default encoding (in case a prior
        # test changed this, e.g. to help with detecting command line tools)
        global system_lang
        os.environ['LANG']=system_lang
>>>>>>> 2692f7ef
        # Run the actual test inside a try/except to catch import errors.
        # Have to do a nested try because try/except/except/finally requires
        # python 2.5+
        try:
            try:
                stdout = sys.stdout
                sys.stdout = output
                if name.startswith("test_"):
                    sys.stderr.write("%s ... " % name)
                    #It's either a unittest or a print-and-compare test
                    suite = unittest.TestLoader().loadTestsFromName(name)
                    if suite.countTestCases()==0:
                        # This is a print-and-compare test instead of a
                        # unittest-type test.
                        test = ComparisonTestCase(name, output)
                        suite = unittest.TestSuite([test])
                else:
                    #It's a doc test
                    sys.stderr.write("%s docstring test ... " % name)
                    #Can't use fromlist=name.split(".") until python 2.5+
                    module = __import__(name, None, None, name.split("."))
                    suite = doctest.DocTestSuite(module)
                    del module
                suite.run(result)
                if result.wasSuccessful():
                    sys.stderr.write("ok\n")
                    return True
                else:
                    sys.stderr.write("FAIL\n")
                    result.printErrors()
                return False
            except MissingExternalDependencyError as msg:
                sys.stderr.write("skipping. %s\n" % msg)
                return True
            except Exception as msg:
                # This happened during the import
                sys.stderr.write("ERROR\n")
                result.stream.write(result.separator1+"\n")
                result.stream.write("ERROR: %s\n" % name)
                result.stream.write(result.separator2+"\n")
                result.stream.write(traceback.format_exc())
                return False
            except KeyboardInterrupt as err:
                # Want to allow this, and abort the test
                # (see below for special case)
                raise err
            except:
                # This happens in Jython with java.lang.ClassFormatError:
                # Invalid method Code length ...
                sys.stderr.write("ERROR\n")
                result.stream.write(result.separator1+"\n")
                result.stream.write("ERROR: %s\n" % name)
                result.stream.write(result.separator2+"\n")
                result.stream.write(traceback.format_exc())
                return False
        finally:
            sys.stdout = stdout

    def run(self):
        failures = 0
        startTime = time.time()
        for test in self.tests:
            ok = self.runTest(test)
            if not ok:
                failures += 1
        total = len(self.tests)
        stopTime = time.time()
        timeTaken = stopTime - startTime
        sys.stderr.write(self.stream.getvalue())
        sys.stderr.write('-' * 70 + "\n")
        sys.stderr.write("Ran %d test%s in %.3f seconds\n" %
                            (total, total != 1 and "s" or "", timeTaken))
        sys.stderr.write("\n")
        if failures:
            sys.stderr.write("FAILED (failures = %d)\n" % failures)


if __name__ == "__main__":
    #Don't do a sys.exit(...) as it isn't nice if run from IDLE.
    main(sys.argv[1:])<|MERGE_RESOLUTION|>--- conflicted
+++ resolved
@@ -266,13 +266,10 @@
         from Bio import MissingExternalDependencyError
         result = self._makeResult()
         output = io.StringIO()
-<<<<<<< HEAD
-=======
         # Restore the language and thus default encoding (in case a prior
         # test changed this, e.g. to help with detecting command line tools)
         global system_lang
         os.environ['LANG']=system_lang
->>>>>>> 2692f7ef
         # Run the actual test inside a try/except to catch import errors.
         # Have to do a nested try because try/except/except/finally requires
         # python 2.5+
