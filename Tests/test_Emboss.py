# Copyright 2009 by Peter Cock.  All rights reserved.
# This code is part of the Biopython distribution and governed by its
# license.  Please see the LICENSE file that should have been included
# as part of this package.
"""Runs a few EMBOSS tools to check our wrappers and parsers."""

import os
import sys
import unittest
import subprocess
from io import StringIO

from Bio.Emboss.Applications import WaterCommandline, NeedleCommandline
from Bio.Emboss.Applications import SeqretCommandline, SeqmatchallCommandline
from Bio import SeqIO
from Bio import AlignIO
from Bio import MissingExternalDependencyError
from Bio.Alphabet import generic_protein, generic_dna, generic_nucleotide
from Bio.Seq import Seq, translate
from Bio.SeqRecord import SeqRecord
#from Bio.Data.IUPACData import ambiguous_dna_letters

#################################################################

#Try to avoid problems when the OS is in another language
os.environ['LANG'] = 'C'

exes_wanted = ["water", "needle", "seqret", "transeq", "seqmatchall",
               "embossversion"]
exes = dict() #Dictionary mapping from names to exe locations

if "EMBOSS_ROOT" in os.environ:
    #Windows default installation path is C:\mEMBOSS which contains the exes.
    #EMBOSS also sets an environment variable which we will check for.
    path = os.environ["EMBOSS_ROOT"]
    if os.path.isdir(path):
        for name in exes_wanted:
            if os.path.isfile(os.path.join(path, name+".exe")):
                exes[name] = os.path.join(path, name+".exe")
    del path, name
<<<<<<< HEAD
else:
    import subprocess
    for name in exes_wanted:
        #This will "just work" if installed on the path as normal on Unix
        #Note this will not spot error messages in other languages
        #such as Japanese... see the version check
        if "not found" not in subprocess.getoutput("%s -help" % name):
=======
if sys.platform!="win32":
    import subprocess
    for name in exes_wanted:
        #This will "just work" if installed on the path as normal on Unix
        output = subprocess.getoutput("%s -help" % name)
        if "not found" not in output and "not recognized" not in output:
>>>>>>> 6ee67fc5
            exes[name] = name
        del output
    del name

if len(exes) < len(exes_wanted):
    raise MissingExternalDependencyError(\
        "Install EMBOSS if you want to use Bio.Emboss.")

def get_emboss_version():
    """Returns a tuple of three ints, e.g. (6,1,0)"""
    #Windows and Unix versions of EMBOSS seem to differ in
    #which lines go to stdout and stderr - so merge them.
    child = subprocess.Popen(exes["embossversion"],
                             stdout=subprocess.PIPE,
                             stderr=subprocess.STDOUT,
                             universal_newlines=True,
                             shell=(sys.platform!="win32"))
    stdout, stderr = child.communicate()
    assert stderr is None #Send to stdout instead
    for line in stdout.split("\n"):
        if line.strip()=="Reports the current EMBOSS version number":
            pass
        elif line.startswith("Writes the current EMBOSS version number"):
            pass
        elif line.count(".")==2:
            return tuple(int(v) for v in line.strip().split("."))
        elif line.count(".")==3:
            #e.g. I installed mEMBOSS-6.2.0.1-setup.exe
            #which reports 6.2.0.1 - for this return (6,2,0)
            return tuple(int(v) for v in line.strip().split("."))[:3]
        else:
            #Either we can't understand the output, or this is really
            #an error message not caught earlier (e.g. not in English)
            raise MissingExternalDependencyError(\
                "Install EMBOSS if you want to use Bio.Emboss (%s)." \
                % line)
            
#To avoid confusing known errors from old versions of EMBOSS ...
if get_emboss_version() < (6,1,0):
    raise MissingExternalDependencyError(\
        "Test requires EMBOSS 6.1.0 patch 3 or later.")
    

#################################################################

#Top level function as this makes it easier to use for debugging:
def emboss_convert(filename, old_format, new_format):
    """Run seqret, returns handle."""
    #Setup, this assumes for all the format names used
    #Biopython and EMBOSS names are consistent!
    cline = SeqretCommandline(exes["seqret"],
                              sequence = filename,
                              sformat = old_format,
                              osformat = new_format,
                              auto = True, #no prompting
                              stdout = True)
    #Run the tool,
    child = subprocess.Popen(str(cline),
                             stdin=subprocess.PIPE,
                             stdout=subprocess.PIPE,
                             stderr=subprocess.PIPE,
                             universal_newlines=True,
                             shell=(sys.platform!="win32"))
    child.stdin.close()
    return child.stdout

#Top level function as this makes it easier to use for debugging:
def emboss_piped_SeqIO_convert(records, old_format, new_format):
    """Run seqret, returns records (as a generator)."""
    #Setup, this assumes for all the format names used
    #Biopython and EMBOSS names are consistent!
    cline = SeqretCommandline(exes["seqret"],
                              sformat = old_format,
                              osformat = new_format,
                              auto = True, #no prompting
                              filter = True)
    #Run the tool,
    child = subprocess.Popen(str(cline),
                             stdin=subprocess.PIPE,
                             stdout=subprocess.PIPE,
                             stderr=subprocess.PIPE,
                             universal_newlines=True,
                             shell=(sys.platform!="win32"))
    SeqIO.write(records, child.stdin, old_format)
    child.stdin.close()
    return SeqIO.parse(child.stdout, new_format)

#Top level function as this makes it easier to use for debugging:
def emboss_piped_AlignIO_convert(alignments, old_format, new_format):
    """Run seqret, returns alignments (as a generator)."""
    #Setup, this assumes for all the format names used
    #Biopython and EMBOSS names are consistent!
    cline = SeqretCommandline(exes["seqret"],
                              sformat = old_format,
                              osformat = new_format,
                              auto = True, #no prompting
                              filter = True)
    #Run the tool,
    child = subprocess.Popen(str(cline),
                             stdin=subprocess.PIPE,
                             stdout=subprocess.PIPE,
                             stderr=subprocess.PIPE,
                             universal_newlines=True,
                             shell=(sys.platform!="win32"))
    AlignIO.write(alignments, child.stdin, old_format)
    child.stdin.close()
    return AlignIO.parse(child.stdout, new_format)


#Top level function as this makes it easier to use for debugging:
def compare_records(old_list, new_list):
    """Check two lists of SeqRecords agree, raises a ValueError if mismatch."""
    if len(old_list) != len(new_list):
        raise ValueError("%i vs %i records" % (len(old_list), len(new_list)))
    for old, new in zip(old_list, new_list):
        #Note the name matching is a bit fuzzy, e.g. truncation and
        #no spaces in PHYLIP files.
        if old.id != new.id and old.name != new.name \
        and (old.id not in new.id) and (new.id not in old.id) \
        and (old.id.replace(" ","_") != new.id.replace(" ","_")):
            raise ValueError("'%s' or '%s' vs '%s' or '%s' records" \
                             % (old.id, old.name, new.id, new.name))
        if len(old.seq) != len(new.seq):
            raise ValueError("%i vs %i" % (len(old.seq), len(new.seq)))
        if str(old.seq).upper() != str(new.seq).upper():
            if str(old.seq).replace("X","N")==str(new.seq) :
                raise ValueError("X -> N (protein forced into nucleotide?)")
            if len(old.seq) < 200:
                raise ValueError("'%s' vs '%s'" % (old.seq, new.seq))
            else:
                raise ValueError("'%s...%s' vs '%s...%s'" \
                                 % (old.seq[:60], old.seq[-10:],
                                    new.seq[:60], new.seq[-10:]))
        if old.features and new.features \
        and len(old.features) != len(new.features):
            raise ValueError("%i vs %i features" \
                             % (len(old.features, len(new.features))))
        #TODO - check annotation
    return True

#Top level function as this makes it easier to use for debugging:
def compare_alignments(old_list, new_list):
    """Check two lists of Alignments agree, raises a ValueError if mismatch."""
    if len(old_list) != len(new_list):
        raise ValueError("%i vs %i alignments" % (len(old_list), len(new_list)))
    for old, new in zip(old_list, new_list):
        if len(old) != len(new):
            raise ValueError("Alignment with %i vs %i records" \
                             % (len(old), len(new)))
        compare_records(old,new)
    return True

class SeqRetSeqIOTests(unittest.TestCase):
    """Check EMBOSS seqret against Bio.SeqIO for converting files."""

    def tearDown(self):
        clean_up()

    def check_SeqIO_to_EMBOSS(self, in_filename, in_format, skip_formats=[],
                              alphabet=None):
        """Can Bio.SeqIO write files seqret can read back?"""
        if alphabet:
            records = list(SeqIO.parse(open(in_filename), in_format, alphabet))
        else:
            records = list(SeqIO.parse(open(in_filename), in_format))
        for temp_format in ["genbank","embl","fasta"]:
            if temp_format in skip_formats:
                continue
            new_records = list(emboss_piped_SeqIO_convert(records, temp_format, "fasta"))
            try:
                self.assertTrue(compare_records(records, new_records))
            except ValueError as err:
                raise ValueError("Disagree on file %s %s in %s format: %s" \
                                 % (in_format, in_filename, temp_format, err))
            
    def check_EMBOSS_to_SeqIO(self, filename, old_format,
                              skip_formats=[]):
        """Can Bio.SeqIO read seqret's conversion of the file?"""
        #TODO: Why can't we read EMBOSS's swiss output?
        self.assertTrue(os.path.isfile(filename))
        old_records = list(SeqIO.parse(open(filename), old_format))
        for new_format in ["genbank","fasta","pir","embl", "ig"]:
            if new_format in skip_formats:
                continue
            handle = emboss_convert(filename, old_format, new_format)
            new_records = list(SeqIO.parse(handle, new_format))
            try:
                self.assertTrue(compare_records(old_records, new_records))
            except ValueError as err:
                raise ValueError("Disagree on %s file %s in %s format: %s" \
                                 % (old_format, filename, new_format, err))

    def check_SeqIO_with_EMBOSS(self, filename, old_format, skip_formats=[],
                                alphabet=None):
        #Check EMBOSS can read Bio.SeqIO output...
        self.check_SeqIO_to_EMBOSS(filename, old_format, skip_formats,
                                   alphabet)
        #Check Bio.SeqIO can read EMBOSS seqret output...
        self.check_EMBOSS_to_SeqIO(filename, old_format, skip_formats)

    def test_genbank(self):
        """SeqIO & EMBOSS reading each other's conversions of a GenBank file."""
        self.check_SeqIO_with_EMBOSS("GenBank/cor6_6.gb", "genbank")

    def test_genbank2(self):
        """SeqIO & EMBOSS reading each other's conversions of another GenBank file."""
        self.check_SeqIO_with_EMBOSS("GenBank/NC_000932.gb", "genbank")

    def test_embl(self):
        """SeqIO & EMBOSS reading each other's conversions of an EMBL file."""
        self.check_SeqIO_with_EMBOSS("EMBL/U87107.embl", "embl")

    def test_ig(self):
        """SeqIO & EMBOSS reading each other's conversions of an ig file."""
        #NOTE - EMBOSS considers "genbank" to be for nucleotides only,
        #and will turn "X" into "N" for GenBank output.
        self.check_SeqIO_to_EMBOSS("IntelliGenetics/VIF_mase-pro.txt", "ig",
                                   alphabet=generic_protein,
                                   skip_formats=["genbank","embl"])
        #TODO - What does a % in an ig sequence mean?
        #e.g. "IntelliGenetics/vpu_nucaligned.txt"
        #and  "IntelliGenetics/TAT_mase_nuc.txt"
        #EMBOSS seems to ignore them.

    def test_pir(self):
        """SeqIO & EMBOSS reading each other's conversions of a PIR file."""
        #Skip genbank here, EMBOSS mangles the LOCUS line:
        self.check_SeqIO_with_EMBOSS("NBRF/clustalw.pir", "pir",
                               skip_formats=["genbank"])
        #Skip EMBL here, EMBOSS mangles the ID line
        #Skip GenBank, EMBOSS 6.0.1 on Windows won't output proteins as GenBank
        self.check_SeqIO_with_EMBOSS("NBRF/DMB_prot.pir", "pir",
                               skip_formats=["embl","genbank"])
    def test_clustalw(self):
        """SeqIO & EMBOSS reading each other's conversions of a Clustalw file."""
        self.check_SeqIO_with_EMBOSS("Clustalw/hedgehog.aln", "clustal",
                                   skip_formats=["embl","genbank"])
        self.check_SeqIO_with_EMBOSS("Clustalw/opuntia.aln", "clustal",
                                   skip_formats=["embl","genbank"])

class SeqRetAlignIOTests(unittest.TestCase):
    """Check EMBOSS seqret against Bio.SeqIO for converting files."""

    def tearDown(self):
        clean_up()

    def check_EMBOSS_to_AlignIO(self, filename, old_format,
                              skip_formats=[]):
        """Can AlignIO read seqret's conversion of the file?"""
        self.assertTrue(os.path.isfile(filename), filename)
        old_aligns = list(AlignIO.parse(open(filename), old_format))
        formats = ["clustal", "phylip", "ig"]
        if len(old_aligns) == 1:
            formats.extend(["fasta","nexus"])
        for new_format in formats:
            if new_format in skip_formats:
                continue
            handle = emboss_convert(filename, old_format, new_format)
            try:
                new_aligns = list(AlignIO.parse(handle, new_format))
            except:
                raise ValueError("Can't parse %s file %s in %s format." \
                                 % (old_format, filename, new_format))
            try:
                self.assertTrue(compare_alignments(old_aligns, new_aligns))
            except ValueError as err:
                raise ValueError("Disagree on %s file %s in %s format: %s" \
                                 % (old_format, filename, new_format, err))

    def check_AlignIO_to_EMBOSS(self, in_filename, in_format, skip_formats=[],
                                alphabet=None):
        """Can Bio.AlignIO write files seqret can read back?"""
        if alphabet:
            old_aligns = list(AlignIO.parse(open(in_filename), in_format,
                                            alphabet))
        else:
            old_aligns = list(AlignIO.parse(open(in_filename), in_format))

        formats = ["clustal", "phylip"]
        if len(old_aligns) == 1:
            formats.extend(["fasta","nexus"])
        for temp_format in formats:
            if temp_format in skip_formats:
                continue
            #PHYLIP is a simple format which explicitly supports
            #multiple alignments (unlike FASTA).
            try:
                new_aligns = list(emboss_piped_AlignIO_convert(old_aligns,
                                                               temp_format,
                                                               "phylip"))
            except ValueError as e:
                #e.g. ValueError: Need a DNA, RNA or Protein alphabet
                #from writing Nexus files...
                continue
            try:
                self.assertTrue(compare_alignments(old_aligns, new_aligns))
            except ValueError as err:
                raise ValueError("Disagree on file %s %s in %s format: %s" \
                                 % (in_format, in_filename, temp_format, err))

    def check_AlignIO_with_EMBOSS(self, filename, old_format, skip_formats=[],
                                  alphabet=None):
        #Check EMBOSS can read Bio.AlignIO output...
        self.check_AlignIO_to_EMBOSS(filename, old_format, skip_formats,
                                   alphabet)
        #Check Bio.AlignIO can read EMBOSS seqret output...
        self.check_EMBOSS_to_AlignIO(filename, old_format, skip_formats)
        
    def test_align_clustalw(self):
        """AlignIO & EMBOSS reading each other's conversions of a ClustalW file."""
        self.check_AlignIO_with_EMBOSS("Clustalw/hedgehog.aln", "clustal")
        self.check_AlignIO_with_EMBOSS("Clustalw/opuntia.aln", "clustal")
        self.check_AlignIO_with_EMBOSS("Clustalw/odd_consensus.aln", "clustal",
                               skip_formats=["nexus"]) #TODO - why not nexus?
        self.check_AlignIO_with_EMBOSS("Clustalw/protein.aln", "clustal")
        self.check_AlignIO_with_EMBOSS("Clustalw/promals3d.aln", "clustal")

    def test_clustalw(self):
        """AlignIO & EMBOSS reading each other's conversions of a PHYLIP file."""
        self.check_AlignIO_with_EMBOSS("Phylip/horses.phy", "phylip")
        self.check_AlignIO_with_EMBOSS("Phylip/hennigian.phy", "phylip")
        self.check_AlignIO_with_EMBOSS("Phylip/reference_dna.phy", "phylip")
        self.check_AlignIO_with_EMBOSS("Phylip/reference_dna2.phy", "phylip")
        self.check_AlignIO_with_EMBOSS("Phylip/interlaced.phy", "phylip")
        self.check_AlignIO_with_EMBOSS("Phylip/interlaced2.phy", "phylip")
        self.check_AlignIO_with_EMBOSS("Phylip/random.phy", "phylip")

        
class PairwiseAlignmentTests(unittest.TestCase):
    """Run pairwise alignments with water and needle, and parse them."""

    def tearDown(self):
        clean_up()
        
    def pairwise_alignment_check(self, query_seq,
                                 targets, alignments,
                                 local=True):
        """Check pairwise alignment data is sane."""
        #The datasets should be small, so making iterators into lists is OK
        targets = list(targets)
        alignments = list(alignments)
        self.assertEqual(len(targets), len(alignments))
        for target, alignment in zip(targets, alignments):
            self.assertEqual(len(alignment), 2)
            #self.assertEqual(target.id, alignment[1].id) #too strict
            if alignment[1].id not in target.id \
            and alignment[1].id not in target.name:
                raise AssertionError("%s vs %s or %s" \
                                     % (alignment[1].id , target.id, target.name))
            if local:
                #Local alignment
                self.assertTrue(str(alignment[0].seq).replace("-","") \
                             in query_seq)
                self.assertTrue(str(alignment[1].seq).replace("-","").upper() \
                             in str(target.seq).upper())
            else:
                #Global alignment
                self.assertEqual(str(query_seq), str(alignment[0].seq).replace("-",""))
                self.assertEqual(str(target.seq).upper(), \
                                 str(alignment[1].seq).replace("-","").upper())
        return True

    def run_water(self, cline):
        #Run the tool,
        child = subprocess.Popen(str(cline),
                                 stdin=subprocess.PIPE,
                                 stdout=subprocess.PIPE,
                                 stderr=subprocess.PIPE,
                                 universal_newlines=True,
                                 shell=(sys.platform!="win32"))
        #Check it worked,
        return_code = child.wait()
        if return_code != 0 : print("\n%s"%cline, file=sys.stderr)
        self.assertEqual(return_code, 0)
        errors = child.stderr.read().strip()
        self.assertTrue(errors.startswith("Smith-Waterman local alignment"),
                     errors)
        if cline.outfile:
            self.assertEqual(child.stdout.read().strip(), "")
            self.assertTrue(os.path.isfile(cline.outfile))
        else :
            #Don't use this yet... could return stdout handle instead?
            return child.stdout.read()

    def test_water_file(self):
        """water with the asis trick, output to a file."""
        #Setup, try a mixture of keyword arguments and later additions:
        cline = WaterCommandline(cmd=exes["water"],
                                 gapopen="10", gapextend="0.5")
        #Try using both human readable names, and the literal ones:
        cline.set_parameter("asequence", "asis:ACCCGGGCGCGGT")
        cline.set_parameter("-bsequence", "asis:ACCCGAGCGCGGT")
        #Try using a property set here:
        cline.outfile = "Emboss/temp with space.water"
        self.assertEqual(str(eval(repr(cline))), str(cline))
        #Run the tool,
        self.run_water(cline)
        #Check we can parse the output...
        align = AlignIO.read(cline.outfile,"emboss")
        self.assertEqual(len(align), 2)
        self.assertEqual(str(align[0].seq), "ACCCGGGCGCGGT")
        self.assertEqual(str(align[1].seq), "ACCCGAGCGCGGT")
        #Clean up,
        os.remove(cline.outfile)            
        
    def test_water_piped(self):
        """water with asis trick, output piped to stdout."""
        cline = WaterCommandline(cmd=exes["water"],
                                 asequence="asis:ACCCGGGCGCGGT",
                                 bsequence="asis:ACCCGAGCGCGGT",
                                 gapopen=10,
                                 gapextend=0.5,
                                 auto=True, filter=True)
        self.assertEqual(str(cline),
                         exes["water"] + " -auto -filter" \
                         + " -asequence=asis:ACCCGGGCGCGGT" \
                         + " -bsequence=asis:ACCCGAGCGCGGT" \
                         + " -gapopen=10 -gapextend=0.5")
        #Run the tool,
        child = subprocess.Popen(str(cline),
                                 stdin=subprocess.PIPE,
                                 stdout=subprocess.PIPE,
                                 stderr=subprocess.PIPE,
                                 universal_newlines=True,
                                 shell=(sys.platform!="win32"))
        child.stdin.close()
        #Check we could read it's output
        align = AlignIO.read(child.stdout, "emboss")
        self.assertEqual(len(align), 2)
        self.assertEqual(str(align[0].seq), "ACCCGGGCGCGGT")
        self.assertEqual(str(align[1].seq), "ACCCGAGCGCGGT")
        #Check no error output:
        self.assertEqual(child.stderr.read(), "")
        self.assertEqual(0, child.wait())

    def test_needle_file(self):
        """needle with the asis trick, output to a file."""
        #Setup,
        cline = NeedleCommandline(cmd=exes["needle"])
        cline.set_parameter("-asequence", "asis:ACCCGGGCGCGGT")
        cline.set_parameter("-bsequence", "asis:ACCCGAGCGCGGT")
        cline.set_parameter("-gapopen", "10")
        cline.set_parameter("-gapextend", "0.5")
        #EMBOSS would guess this, but let's be explicit:
        cline.set_parameter("-snucleotide", "True")
        cline.set_parameter("-outfile", "Emboss/temp with space.needle")
        self.assertEqual(str(eval(repr(cline))), str(cline))
        #Run the tool,
        child = subprocess.Popen(str(cline),
                                 stdin=subprocess.PIPE,
                                 stdout=subprocess.PIPE,
                                 stderr=subprocess.PIPE,
                                 universal_newlines=True,
                                 shell=(sys.platform!="win32"))
        out, err = child.communicate()
        return_code = child.returncode
        #Check it worked,
        errors = err.strip()
        self.assertTrue(err.strip().startswith("Needleman-Wunsch global alignment"), errors)
        self.assertEqual(out.strip(), "")
        if return_code != 0 : print("\n%s"%cline, file=sys.stderr)
        self.assertEqual(return_code, 0)
        filename = cline.outfile
        self.assertTrue(os.path.isfile(filename))
        #Check we can parse the output...
        align = AlignIO.read(filename,"emboss")
        self.assertEqual(len(align), 2)
        self.assertEqual(str(align[0].seq), "ACCCGGGCGCGGT")
        self.assertEqual(str(align[1].seq), "ACCCGAGCGCGGT")
        #Clean up,
        os.remove(filename)

    def test_needle_piped(self):
        """needle with asis trick, output piped to stdout."""
        cline = NeedleCommandline(cmd=exes["needle"],
                                 asequence="asis:ACCCGGGCGCGGT",
                                 bsequence="asis:ACCCGAGCGCGGT",
                                 gapopen=10,
                                 gapextend=0.5,
                                 auto=True, filter=True)
        self.assertEqual(str(cline),
                         exes["needle"] + " -auto -filter" \
                         + " -asequence=asis:ACCCGGGCGCGGT" \
                         + " -bsequence=asis:ACCCGAGCGCGGT" \
                         + " -gapopen=10 -gapextend=0.5")
        #Run the tool,
        child = subprocess.Popen(str(cline),
                                 stdin=subprocess.PIPE,
                                 stdout=subprocess.PIPE,
                                 stderr=subprocess.PIPE,
                                 universal_newlines=True,
                                 shell=(sys.platform!="win32"))
        child.stdin.close()
        #Check we could read it's output
        align = AlignIO.read(child.stdout, "emboss")
        self.assertEqual(len(align), 2)
        self.assertEqual(str(align[0].seq), "ACCCGGGCGCGGT")
        self.assertEqual(str(align[1].seq), "ACCCGAGCGCGGT")
        #Check no error output:
        self.assertEqual(child.stderr.read(), "")
        self.assertEqual(0, child.wait())

    def test_water_file2(self):
        """water with the asis trick and nucleotide FASTA file, output to a file."""
        #Setup,
        query = "ACACACTCACACACACTTGGTCAGAGATGCTGTGCTTCTTGGAAGCAAGGNCTCAAAGGCAAGGTGCACGCAGAGGGACGTTTGAGTCTGGGATGAAGCATGTNCGTATTATTTATATGATGGAATTTCACGTTTTTATG"
        out_file = "Emboss/temp_test2.water"
        in_file = "Fasta/f002"
        self.assertTrue(os.path.isfile(in_file))
        if os.path.isfile(out_file):
            os.remove(out_file)
        cline = WaterCommandline(cmd=exes["water"])
        cline.set_parameter("-asequence", "asis:%s" % query)
        cline.set_parameter("-bsequence", in_file)
        cline.set_parameter("-gapopen", "10")
        cline.set_parameter("-gapextend", "0.5")
        cline.set_parameter("-outfile", out_file)
        self.assertEqual(str(eval(repr(cline))), str(cline))
        #Run the tool,
        self.run_water(cline)
        #Check we can parse the output and it is sensible...
        self.pairwise_alignment_check(query,
                                      SeqIO.parse(in_file,"fasta"),
                                      AlignIO.parse(out_file,"emboss"),
                                      local=True)
        #Clean up,
        os.remove(out_file)

    def test_water_file3(self):
        """water with the asis trick and GenBank file, output to a file."""
        #Setup,
        query = "TGTTGTAATGTTTTAATGTTTCTTCTCCCTTTAGATGTACTACGTTTGGA"
        out_file = "Emboss/temp_test3.water"
        in_file = "GenBank/cor6_6.gb"
        self.assertTrue(os.path.isfile(in_file))
        if os.path.isfile(out_file):
            os.remove(out_file)
        cline = WaterCommandline(cmd=exes["water"])
        cline.set_parameter("asequence", "asis:%s" % query)
        cline.set_parameter("bsequence", in_file)
        #TODO - Tell water this is a GenBank file!
        cline.set_parameter("gapopen", "1")
        cline.set_parameter("gapextend", "0.5")
        cline.set_parameter("outfile", out_file)
        self.assertEqual(str(eval(repr(cline))), str(cline))
        #Run the tool,
        self.run_water(cline)
        #Check we can parse the output and it is sensible...
        self.pairwise_alignment_check(query,
                                      SeqIO.parse(in_file,"genbank"),
                                      AlignIO.parse(out_file,"emboss"),
                                      local=True)
        #Clean up,
        os.remove(out_file)

    def test_water_file4(self):
        """water with the asis trick and SwissProt file, output to a file."""
        #Setup,
        query = "DVCTGKALCDPVTQNIKTYPVKIENLRVMI"
        out_file = "Emboss/temp_test4.water"
        in_file = "SwissProt/sp004"
        self.assertTrue(os.path.isfile(in_file))
        if os.path.isfile(out_file):
            os.remove(out_file)
        cline = WaterCommandline(cmd=exes["water"])
        cline.set_parameter("-asequence", "asis:%s" % query)
        cline.set_parameter("-bsequence", in_file)
        #EMBOSS should work this out, but let's be explicit:
        cline.set_parameter("-sprotein", True)
        #TODO - Tell water this is a SwissProt file!
        cline.set_parameter("-gapopen", "20")
        cline.set_parameter("-gapextend", "5")
        cline.set_parameter("-outfile", out_file)
        self.assertEqual(str(eval(repr(cline))), str(cline))
        #Run the tool,
        self.run_water(cline)
        #Check we can parse the output and it is sensible...
        self.pairwise_alignment_check(query,
                                      SeqIO.parse(in_file,"swiss"),
                                      AlignIO.parse(out_file,"emboss"),
                                      local=True)
        #Clean up,
        os.remove(out_file)
        
    def test_needle_piped2(self):
        """needle with asis trick, and nucleotide FASTA file, output piped to stdout."""
        #TODO - Support needle in Bio.Emboss.Applications
        #(ideally with the -auto and -filter arguments)
        #Setup,
        query = "ACACACTCACACACACTTGGTCAGAGATGCTGTGCTTCTTGGAA"
        cline = exes["needle"]
        cline += " -asequence asis:" + query
        cline += " -bsequence Fasta/f002"
        cline += " -auto" #no prompting
        cline += " -filter" #use stdout
        #Run the tool,
        child = subprocess.Popen(str(cline),
                                 stdin=subprocess.PIPE,
                                 stdout=subprocess.PIPE,
                                 stderr=subprocess.PIPE,
                                 universal_newlines=True,
                                 shell=(sys.platform!="win32"))
        child.stdin.close()
        #Check we can parse the output and it is sensible...
        self.pairwise_alignment_check(query,
                                      SeqIO.parse(open("Fasta/f002"),"fasta"),
                                      AlignIO.parse(child.stdout,"emboss"),
                                      local=False)
        #Check no error output:
        self.assertEqual(child.stderr.read(), "")
        self.assertEqual(0, child.wait())

    def test_water_needs_output(self):
        """water without output file or stdout/filter should give error."""
        cline = WaterCommandline(cmd=exes["water"],
                                 asequence="asis:ACCCGGGCGCGGT",
                                 bsequence="asis:ACCCGAGCGCGGT",
                                 gapopen=10,
                                 gapextend=0.5,
                                 auto=True)
        self.assertTrue(cline.auto)
        self.assertTrue(not cline.stdout)
        self.assertTrue(not cline.filter)
        self.assertEqual(cline.outfile, None)
        self.assertRaises(ValueError, str, cline)

    def test_needle_needs_output(self):
        """needle without output file or stdout/filter should give error."""
        cline = NeedleCommandline(cmd=exes["needle"],
                                 asequence="asis:ACCCGGGCGCGGT",
                                 bsequence="asis:ACCCGAGCGCGGT",
                                 gapopen=10,
                                 gapextend=0.5,
                                 auto=True)
        self.assertTrue(cline.auto)
        self.assertTrue(not cline.stdout)
        self.assertTrue(not cline.filter)
        self.assertEqual(cline.outfile, None)
        self.assertRaises(ValueError, str, cline)
   
    def test_seqtmatchall_piped(self):
        """seqmatchall with pair output piped to stdout."""
        cline = SeqmatchallCommandline(cmd=exes["seqmatchall"],
                                       sequence="Fasta/f002",
                                       aformat="pair", wordsize=9,
                                       auto=True, stdout=True)
        self.assertEqual(str(cline),
                         exes["seqmatchall"] + " -auto -stdout" \
                         + " -sequence=Fasta/f002"
                         + " -wordsize=9 -aformat=pair")
        #Run the tool,
        child = subprocess.Popen(str(cline),
                                 stdin=subprocess.PIPE,
                                 stdout=subprocess.PIPE,
                                 stderr=subprocess.PIPE,
                                 universal_newlines=True,
                                 shell=(sys.platform!="win32"))
        child.stdin.close()
        #Check we could read it's output
        for align in AlignIO.parse(child.stdout, "emboss") :
            self.assertEqual(len(align), 2)
            self.assertEqual(align.get_alignment_length(), 9)
        #Check no error output:
        self.assertEqual(child.stderr.read(), "")
        self.assertEqual(0, child.wait())
        
#Top level function as this makes it easier to use for debugging:
def emboss_translate(sequence, table=None, frame=None):
    """Call transeq, returns protein sequence as string."""
    #TODO - Support transeq in Bio.Emboss.Applications?
    #(doesn't seem worthwhile as Biopython can do translations)

    if not sequence:
        raise ValueError(sequence)

    #Setup,
    cline = exes["transeq"]

    if len(sequence) < 100:
        filename = None
        cline += " -sequence asis:%s" % sequence
    else:
        #There are limits on command line string lengths...
        #use a temp file instead.
        filename = "Emboss/temp_transeq.txt"
        SeqIO.write(SeqRecord(sequence, id="Test"), filename, "fasta")
        cline += " -sequence %s" % filename

    cline += " -auto" #no prompting
    cline += " -filter" #use stdout
    if table is not None:
        cline += " -table %s" % str(table)
    if frame is not None:
        cline += " -frame %s" % str(frame)
    #Run the tool,
    child = subprocess.Popen(str(cline),
                             stdin=subprocess.PIPE,
                             stdout=subprocess.PIPE,
                             stderr=subprocess.PIPE,
                             universal_newlines=True,
                             shell=(sys.platform!="win32"))
    out, err = child.communicate()
    #Check no error output:
    if err != "":
        raise ValueError(str(cline) + "\n" + err)

    #Check we could read it's output
    record = SeqIO.read(StringIO(out), "fasta")

    if 0 != child.wait():
        raise ValueError(str(cline))
    
    if filename:
        os.remove(filename)
        if not record.id.startswith("Test"):
            raise ValueError(str(cline))
    else:
        if not record.id.startswith("asis"):
            raise ValueError(str(cline))
    return str(record.seq)

#Top level function as this makes it easier to use for debugging:
def check_translation(sequence, translation, table=None):
    if table is None:
        t = 1
    else:
        t = table
    if translation != str(sequence.translate(t)) \
    or translation != str(translate(sequence,t)) \
    or translation != translate(str(sequence),t):
        #More details...
        for i, amino in enumerate(translation):
            codon = sequence[i*3:i*3+3]
            if amino != str(codon.translate(t)):
                raise ValueError("%s -> %s not %s (table %s)" \
                         % (codon, amino, codon.translate(t), t))
        #Shouldn't reach this line:
        raise ValueError("%s -> %s (table %s)" \
                         % (sequence, translation, t))
    return True

class TranslationTests(unittest.TestCase):
    """Run pairwise alignments with water and needle, and parse them."""

    def tearDown(self):
        clean_up()

    def test_simple(self):
        """transeq vs Bio.Seq for simple translations (including alt tables)."""

        examples = [Seq("ACGTGACTGACGTAGCATGCCACTAGG"),
                    #Unamibguous TA? codons:
                    Seq("TAATACTATTAG", generic_dna),
                    #Most of the ambiguous TA? codons:
                    Seq("TANTARTAYTAMTAKTAHTABTADTAV", generic_dna),
                    #Problem cases,
                    #
                    #Seq("TAW", generic_dna),
                    #W = A or T, but EMBOSS does TAW -> X
                    #TAA -> Y, TAT ->Y, so in Biopython TAW -> Y
                    #
                    #Seq("TAS", generic_dna),
                    #S = C or G, but EMBOSS does TAS -> Y
                    #TAG -> *, TAC ->Y, so in Biopython TAS -> X (Y or *)
                    #
                    #Seq("AAS", generic_dna),
                    #On table 9, EMBOSS gives N, we give X.
                    #S = C or G, so according to my reading of
                    #table 9 on the NCBI page, AAC=N, AAG=K
                    #suggesting this is a bug in EMBOSS.
                    #
                    Seq("ACGGGGGGGGTAAGTGGTGTGTGTGTAGT", generic_dna),
                    ]
        
        for sequence in examples:
            #EMBOSS treats spare residues differently... avoid this issue
            if len(sequence) % 3 != 0:
                sequence = sequence[:-(len(sequence)%3)]
            self.assertEqual(len(sequence) % 3, 0)
            self.assertTrue(len(sequence) > 0)
            self.check(sequence)

    def check(self, sequence):
        """Compare our translation to EMBOSS's using all tables.

        Takes a Seq object (and a filename containing it)."""
        translation = emboss_translate(sequence)
        self.assertTrue(check_translation(sequence, translation))

        for table in [1,2,3,4,5,6,9,10,11,12,13,14,15,16,21,22,23]:
            translation = emboss_translate(sequence, table)
            self.assertTrue(check_translation(sequence, translation, table))
        return True

    def translate_all_codons(self, letters):
        sequence = Seq("".join([c1+c3+c3 \
                       for c1 in letters \
                       for c2 in letters \
                       for c3 in letters]),
                       generic_nucleotide)
        self.check(sequence)
        
    #def test_all_ambig_dna_codons(self):
    #    """transeq vs Bio.Seq on ambiguous DNA codons (inc. alt tables)."""
    #    self.translate_all_codons(ambiguous_dna_letters)

    def test_all_unambig_dna_codons(self):
        """transeq vs Bio.Seq on unambiguous DNA codons (inc. alt tables)."""
        self.translate_all_codons("ATCGatcg")

    def test_all_unambig_rna_codons(self):
        """transeq vs Bio.Seq on unambiguous RNA codons (inc. alt tables)."""
        self.translate_all_codons("AUCGaucg")

    def test_mixed_unambig_rna_codons(self):
        """transeq vs Bio.Seq on unambiguous DNA/RNA codons (inc. alt tables)."""
        self.translate_all_codons("ATUCGatucg")
        
def clean_up():
    """Fallback clean up method to remove temp files."""
    for filename in os.listdir("Emboss"):
        if filename.startswith("temp_"):
            try:
                os.remove(filename)
            except:
                pass

if __name__ == "__main__":
    runner = unittest.TextTestRunner(verbosity = 2)
    unittest.main(testRunner=runner)
    clean_up()<|MERGE_RESOLUTION|>--- conflicted
+++ resolved
@@ -38,22 +38,12 @@
             if os.path.isfile(os.path.join(path, name+".exe")):
                 exes[name] = os.path.join(path, name+".exe")
     del path, name
-<<<<<<< HEAD
-else:
-    import subprocess
-    for name in exes_wanted:
-        #This will "just work" if installed on the path as normal on Unix
-        #Note this will not spot error messages in other languages
-        #such as Japanese... see the version check
-        if "not found" not in subprocess.getoutput("%s -help" % name):
-=======
 if sys.platform!="win32":
     import subprocess
     for name in exes_wanted:
         #This will "just work" if installed on the path as normal on Unix
         output = subprocess.getoutput("%s -help" % name)
         if "not found" not in output and "not recognized" not in output:
->>>>>>> 6ee67fc5
             exes[name] = name
         del output
     del name
