--- conflicted
+++ resolved
@@ -50,11 +50,7 @@
         If weights are not explicitly set, they will be initialized to
         random values to start with.
         """
-<<<<<<< HEAD
-        if not((this_node, next_node) in self.weights):
-=======
         if (this_node, next_node) not in self.weights:
->>>>>>> 40ccad27
             raise ValueError("Invalid node values passed.")
         
         self.weights[(this_node, next_node)] = value
