# Copyright 2000-2003 Jeff Chang.
# Copyright 2001-2008 Brad Chapman.
# Copyright 2005-2010 by Peter Cock.
# Copyright 2006-2009 Michiel de Hoon.
# All rights reserved.
# This code is part of the Biopython distribution and governed by its
# license.  Please see the LICENSE file that should have been included
# as part of this package.
"""Represent a Sequence Feature holding info about a part of a sequence.

This is heavily modeled after the Biocorba SeqFeature objects, and
may be pretty biased towards GenBank stuff since I'm writing it
for the GenBank parser output...

What's here:

Base class to hold a Feature.
----------------------------
classes:
o SeqFeature

Hold information about a Reference.
----------------------------------

This is an attempt to create a General class to hold Reference type
information.

classes:
o Reference

Specify locations of a feature on a Sequence.
---------------------------------------------

This aims to handle, in Ewan's words, 'the dreaded fuzziness issue' in
much the same way as Biocorba. This has the advantages of allowing us
to handle fuzzy stuff in case anyone needs it, and also be compatible
with Biocorba.

classes:
o FeatureLocation - Specify the start and end location of a feature.

o ExactPosition - Specify the position as being exact.
o WithinPosition - Specify a position occuring within some range.
o BetweenPosition - Specify a position occuring between a range (OBSOLETE?).
o BeforePosition - Specify the position as being found before some base.
o AfterPosition - Specify the position as being found after some base.
o OneOfPosition - Specify a position where the location can be multiple positions.
"""

from Bio.Seq import MutableSeq, reverse_complement

class SeqFeature(object):
    """Represent a Sequence Feature on an object.

    Attributes:
    o location - the location of the feature on the sequence (FeatureLocation)
    o type - the specified type of the feature (ie. CDS, exon, repeat...)
    o location_operator - a string specifying how this SeqFeature may
    be related to others. For example, in the example GenBank feature
    shown below, the location_operator would be "join"
    o strand - A value specifying on which strand (of a DNA sequence, for
    instance) the feature deals with. 1 indicates the plus strand, -1 
    indicates the minus strand, 0 indicates both strands, and None indicates
    that strand doesn't apply (ie. for proteins) or is not known.
    o id - A string identifier for the feature.
    o ref - A reference to another sequence. This could be an accession
    number for some different sequence.
    o ref_db - A different database for the reference accession number.
    o qualifiers - A dictionary of qualifiers on the feature. These are
    analagous to the qualifiers from a GenBank feature table. The keys of
    the dictionary are qualifier names, the values are the qualifier
    values.
    o sub_features - Additional SeqFeatures which fall under this 'parent'
    feature. For instance, if we having something like:

    CDS    join(1..10,30..40,50..60)

    Then the top level feature would be of type 'CDS' from 1 to 60 (actually 0
    to 60 in Python counting) with location_operator='join', and the three sub-
    features would also be of type 'CDS', and would be from 1 to 10, 30 to
    40 and 50 to 60, respectively (although actually using Python counting).

    To get the nucleotide sequence for this CDS, you would need to take the
    parent sequence and do seq[0:10]+seq[29:40]+seq[49:60] (Python counting).
    Things are more complicated with strands and fuzzy positions. To save you
    dealing with all these special cases, the SeqFeature provides an extract
    method to do this for you.
    """
    def __init__(self, location = None, type = '', location_operator = '',
                 strand = None, id = "<unknown id>", 
                 qualifiers = None, sub_features = None,
                 ref = None, ref_db = None):
        """Initialize a SeqFeature on a Sequence.

        location can either be a FeatureLocation (with strand argument also
        given if required), or None.

        e.g. With no strand, on the forward strand, and on the reverse strand:

        >>> from Bio.SeqFeature import SeqFeature, FeatureLocation
        >>> f1 = SeqFeature(FeatureLocation(5,10), type="domain")
        >>> f2 = SeqFeature(FeatureLocation(7,110), strand=1, type="CDS")
        >>> f3 = SeqFeature(FeatureLocation(9,108), strand=-1, type="CDS")

        An invalid strand will trigger an exception:

        >>> f4 = SeqFeature(FeatureLocation(50,60), strand=2)
        Traceback (most recent call last):
           ...
        ValueError: Strand should be +1, -1, 0 or None, not 2

        For exact start/end positions, an integer can be used (as shown above)
        as shorthand for the ExactPosition object. For non-exact locations, the
        FeatureLocation must be specified via the appropriate position objects.
        """
        if strand not in [-1, 0, 1, None] :
            raise ValueError("Strand should be +1, -1, 0 or None, not %s" \
                             % repr(strand))
        if location is not None and not isinstance(location, FeatureLocation):
            raise TypeError("FeatureLocation (or None) required for the location")
        self.location = location

        self.type = type
        self.location_operator = location_operator
        self.strand = strand
        self.id = id
        if qualifiers is None:
            qualifiers = {}
        self.qualifiers = qualifiers
        if sub_features is None:
            sub_features = []
        self.sub_features = sub_features
        self.ref = ref 
        self.ref_db = ref_db

    def __repr__(self):
        """A string representation of the record for debugging."""
        answer = "%s(%s" % (self.__class__.__name__, repr(self.location))
        if self.type:
            answer += ", type=%s" % repr(self.type)
        if self.location_operator:
            answer += ", location_operator=%s" % repr(self.location_operator)
        if self.strand:
            answer += ", strand=%s" % repr(self.strand)
        if self.id and self.id != "<unknown id>":
            answer += ", id=%s" % repr(self.id)
        if self.ref:
            answer += ", ref=%s" % repr(self.ref)
        if self.ref_db:
            answer += ", ref_db=%s" % repr(self.ref_db)
        answer += ")"
        return answer

    def __str__(self):
        """A readable summary of the feature intended to be printed to screen.
        """
        out = "type: %s\n" % self.type
        out += "location: %s\n" % self.location
        if self.id and self.id != "<unknown id>":
            out += "id: %s\n" % self.id
        if self.ref or self.ref_db:
            out += "ref: %s:%s\n" % (self.ref, self.ref_db)
        out += "strand: %s\n" % self.strand
        out += "qualifiers: \n"
        for qual_key in sorted(self.qualifiers):
            out += "    Key: %s, Value: %s\n" % (qual_key,
                                               self.qualifiers[qual_key])
        if len(self.sub_features) != 0:
            out += "Sub-Features\n"
            for sub_feature in self.sub_features:
                out +="%s\n" % sub_feature
        return out

    def _shift(self, offset):
        """Returns a copy of the feature with its location shifted (PRIVATE).

        The annotation qaulifiers are copied."""
        return SeqFeature(location = self.location._shift(offset),
<<<<<<< HEAD
                type = self.type,
                location_operator = self.location_operator,
                strand = self.strand,
                id = self.id,
                qualifiers = dict(iter(self.qualifiers.items())),
                sub_features = [f._shift(offset) for f in self.sub_features],
                ref = self.ref,
                ref_db = self.ref_db)
=======
            type = self.type,
            location_operator = self.location_operator,
            strand = self.strand,
            id = self.id,
            qualifiers = dict(iter(self.qualifiers.items())),
            sub_features = [f._shift(offset) for f in self.sub_features],
            ref = self.ref,
            ref_db = self.ref_db)

    def _flip(self, length):
        """Returns a copy of the feature with its location flipped (PRIVATE).
        
        The argument length gives the length of the parent sequence. For
        example a location 0..20 (+1 strand) with parent length 30 becomes
        after flipping 10..30 (-1 strand). Dual strand or strandless features
        remain dual strand or strandless - just their end points are changed.
>>>>>>> d7ddb068

        The annotation qaulifiers are copied.
        """
        if self.strand == +1 :
            new_strand = -1
        elif self.strand == -1 :
            new_strand = +1
        else :
            assert self.strand == 0 or self.strand is None
            new_strand = self.strand
        return SeqFeature(location = self.location._flip(length),
            type = self.type,
            location_operator = self.location_operator,
            strand = new_strand,
            id = self.id,
            qualifiers = dict(iter(self.qualifiers.items())),
            sub_features = [f._flip(length) for f in self.sub_features[::-1]],
            ref = self.ref,
            ref_db = self.ref_db)
    
    def extract(self, parent_sequence):
        """Extract feature sequence from the supplied parent sequence.

        The parent_sequence can be a Seq like object or a string, and will
        generally return an object of the same type. The exception to this is
        a MutableSeq as the parent sequence will return a Seq object.

        This should cope with complex locations including complements, joins
        and fuzzy positions. Even mixed strand features should work! This
        also covers features on protein sequences (e.g. domains), although
        here reverse strand features are not permitted.

        >>> from Bio.Seq import Seq
        >>> from Bio.Alphabet import generic_protein
        >>> from Bio.SeqFeature import SeqFeature, FeatureLocation
        >>> seq = Seq("MKQHKAMIVALIVICITAVVAAL", generic_protein)
        >>> f = SeqFeature(FeatureLocation(8,15), type="domain")
        >>> f.extract(seq)
        Seq('VALIVIC', ProteinAlphabet())

        Note - currently only sub-features of type "join" are supported.
        """
        if isinstance(parent_sequence, MutableSeq):
            #This avoids complications with reverse complements
            #(the MutableSeq reverse complement acts in situ)
            parent_sequence = parent_sequence.toseq()
        if self.sub_features:
            if self.location_operator!="join":
                raise ValueError(self.location_operator)
            if self.strand == -1:
                #This is a special case given how the GenBank parser works.
                #Must avoid doing the reverse complement twice.
                parts = []
                for f_sub in self.sub_features:
                    assert f_sub.strand==-1
                    parts.append(parent_sequence[f_sub.location.nofuzzy_start:\
                                                 f_sub.location.nofuzzy_end])
            else:
                #This copes with mixed strand features:
                parts = [f_sub.extract(parent_sequence) \
                         for f_sub in self.sub_features]
            #We use addition rather than a join to avoid alphabet issues:
            f_seq = parts[0]
            for part in parts[1:] : f_seq += part
        else:
            f_seq = parent_sequence[self.location.nofuzzy_start:\
                                    self.location.nofuzzy_end]
        if self.strand == -1:
            #TODO - MutableSeq?
            try:
                f_seq = f_seq.reverse_complement()
            except AttributeError:
                assert isinstance(f_seq, str)
                f_seq = reverse_complement(f_seq)
        return f_seq
    
    def __bool__(self):
        """Returns True regardless of the length of the feature.

        This behaviour is for backwards compatibility, since until the
        __len__ method was added, a SeqFeature always evaluated as True.

        Note that in comparison, Seq objects, strings, lists, etc, will all
        evaluate to False if they have length zero.

        WARNING: The SeqFeature may in future evaluate to False when its
        length is zero (in order to better match normal python behaviour)!
        """
        return True

    def __len__(self):
        """Returns the length of the region described by a feature.

        >>> from Bio.Seq import Seq
        >>> from Bio.Alphabet import generic_protein
        >>> from Bio.SeqFeature import SeqFeature, FeatureLocation
        >>> seq = Seq("MKQHKAMIVALIVICITAVVAAL", generic_protein)
        >>> f = SeqFeature(FeatureLocation(8,15), type="domain")
        >>> len(f)
        7
        >>> f.extract(seq)
        Seq('VALIVIC', ProteinAlphabet())
        >>> len(f.extract(seq))
        7

        For simple features without subfeatures this is the same as the region
        spanned (end position minus start position). However, for a feature
        defined by combining several subfeatures (e.g. a CDS as the join of
        several exons) the gaps are not counted (e.g. introns). This ensures
        that len(f) == len(f.extract(parent_seq)), and also makes sure things
        work properly with features wrapping the origin etc.
        """
        if self.sub_features:
            return sum(len(f) for f in self.sub_features)
        else:
            return len(self.location)

    def __iter__(self):
        """Iterate over the parent positions within the feature.

        The iteration order is strand aware, and can be thought of as moving
        along the feature using the parent sequence coordinates:

        >>> from Bio.SeqFeature import SeqFeature, FeatureLocation
        >>> f = SeqFeature(FeatureLocation(5,10), type="domain", strand=-1)
        >>> len(f)
        5
        >>> for i in f: print(i)
        9
        8
        7
        6
        5
        >>> list(f)
        [9, 8, 7, 6, 5]
        """
        if self.sub_features:
            if self.strand == -1:
                for f in self.sub_features[::-1]:
                    for i in f.location:
                        yield i
            else:
                for f in self.sub_features:
                    for i in f.location:
                        yield i
        elif self.strand == -1:
            for i in range(self.location.nofuzzy_end-1,
                           self.location.nofuzzy_start-1, -1):
                yield i
        else:
            for i in range(self.location.nofuzzy_start,
                           self.location.nofuzzy_end):
                yield i

    def __contains__(self, value):
        """Check if an integer position is within the feature.

        >>> from Bio.SeqFeature import SeqFeature, FeatureLocation
        >>> f = SeqFeature(FeatureLocation(5,10), type="domain", strand=-1)
        >>> len(f)
        5
        >>> [i for i in range(15) if i in f]
        [5, 6, 7, 8, 9]

        For example, to see which features include a SNP position, you could
        use this:

        >>> from Bio import SeqIO
        >>> record = SeqIO.read("GenBank/NC_000932.gb", "gb")
        >>> for f in record.features:
        ...     if 1750 in f:
        ...         print(f.type, f.strand, f.location)
        source 1 [0:154478]
        gene -1 [1716:4347]
        tRNA -1 [1716:4347]

        Note that for a feature defined as a join of several subfeatures (e.g.
        the union of several exons) the gaps are not checked (e.g. introns).
        In this example, the tRNA location is defined in the GenBank file as
        complement(join(1717..1751,4311..4347)), so that position 1760 falls
        in the gap:

        >>> for f in record.features:
        ...     if 1760 in f:
        ...         print(f.type, f.strand, f.location)
        source 1 [0:154478]
        gene -1 [1716:4347]

        Note that additional care may be required with fuzzy locations, for
        example just before a BeforePosition:

        >>> from Bio.SeqFeature import SeqFeature, FeatureLocation
        >>> from Bio.SeqFeature import BeforePosition
        >>> f = SeqFeature(FeatureLocation(BeforePosition(3),8), type="domain")
        >>> len(f)
        5
        >>> [i for i in range(10) if i in f]
        [3, 4, 5, 6, 7]
        """
        if not isinstance(value, int):
            raise ValueError("Currently we only support checking for integer "
                             "positions being within a SeqFeature.")
        if self.sub_features:
            for f in self.sub_features:
                if value in f:
                    return True
            return False
        else:
            return value in self.location

# --- References

# TODO -- Will this hold PubMed and Medline information decently?
class Reference(object):
    """Represent a Generic Reference object.

    Attributes:
    o location - A list of Location objects specifying regions of
    the sequence that the references correspond to. If no locations are
    specified, the entire sequence is assumed.
    o authors - A big old string, or a list split by author, of authors
    for the reference.
    o title - The title of the reference.
    o journal - Journal the reference was published in.
    o medline_id - A medline reference for the article.
    o pubmed_id - A pubmed reference for the article.
    o comment - A place to stick any comments about the reference.
    """
    def __init__(self):
        self.location = []
        self.authors = ''
        self.consrtm = ''
        self.title = ''
        self.journal = ''
        self.medline_id = ''
        self.pubmed_id = ''
        self.comment = ''

    def __str__(self):
        """Output an informative string for debugging.
        """
        out = ""
        for single_location in self.location:
            out += "location: %s\n" % single_location
        out += "authors: %s\n" % self.authors
        if self.consrtm:
            out += "consrtm: %s\n" % self.consrtm
        out += "title: %s\n" % self.title
        out += "journal: %s\n" % self.journal
        out += "medline id: %s\n" % self.medline_id
        out += "pubmed id: %s\n" % self.pubmed_id
        out += "comment: %s\n" % self.comment
        return out

    def __repr__(self):
        #TODO - Update this is __init__ later accpets values
        return "%s(title=%s, ...)" % (self.__class__.__name__,
                                      repr(self.title))

# --- Handling feature locations

class FeatureLocation(object):
    """Specify the location of a feature along a sequence.

    This attempts to deal with fuzziness of position ends, but also
    make it easy to get the start and end in the 'normal' case (no
    fuzziness).

    You should access the start and end attributes with
    your_location.start and your_location.end. If the start and
    end are exact, this will return the positions, if not, we'll return
    the approriate Fuzzy class with info about the position and fuzziness.

    Note that the start and end location numbering follow Python's scheme,
    thus a GenBank entry of 123..150 (one based counting) becomes a location
    of [122:150] (zero based counting).
    """
    def __init__(self, start, end):
        """Specify the start and end of a sequence feature.

        start and end arguments specify the values where the feature begins
        and ends. These can either by any of the *Position objects that
        inherit from AbstractPosition, or can just be integers specifying the
        position. In the case of integers, the values are assumed to be
        exact and are converted in ExactPosition arguments. This is meant
        to make it easy to deal with non-fuzzy ends.

        i.e. Short form:
        
        >>> from Bio.SeqFeature import FeatureLocation
        >>> loc = FeatureLocation(5,10)
        
        Explicit form:

        >>> from Bio.SeqFeature import FeatureLocation, ExactPosition
        >>> loc = FeatureLocation(ExactPosition(5),ExactPosition(10))

        Other fuzzy positions are used similarly,

        >>> from Bio.SeqFeature import FeatureLocation
        >>> from Bio.SeqFeature import BeforePosition, AfterPosition
        >>> loc2 = FeatureLocation(BeforePosition(5),AfterPosition(10))

        """
        if isinstance(start, AbstractPosition):
            self._start = start
        else:
            self._start = ExactPosition(start)

        if isinstance(end, AbstractPosition):
            self._end = end
        else:
            self._end = ExactPosition(end)

    def __str__(self):
        """Returns a representation of the location (with python counting).

        For the simple case this uses the python splicing syntax, [122:150]
        (zero based counting) which GenBank would call 123..150 (one based
        counting).
        """
        return "[%s:%s]" % (self._start, self._end)

    def __repr__(self):
        """A string representation of the location for debugging."""
        return "%s(%s,%s)" \
               % (self.__class__.__name__, repr(self.start), repr(self.end))

    def __bool__(self):
        """Returns True regardless of the length of the feature.

        This behaviour is for backwards compatibility, since until the
        __len__ method was added, a FeatureLocation always evaluated as True.

        Note that in comparison, Seq objects, strings, lists, etc, will all
        evaluate to False if they have length zero.

        WARNING: The FeatureLocation may in future evaluate to False when its
        length is zero (in order to better match normal python behaviour)!
        """
        return True

    def __len__(self):
        """Returns the length of the region described by the FeatureLocation.
        
        Note that extra care may be needed for fuzzy locations, e.g.

        >>> from Bio.SeqFeature import FeatureLocation
        >>> from Bio.SeqFeature import BeforePosition, AfterPosition
        >>> loc = FeatureLocation(BeforePosition(5),AfterPosition(10))
        >>> len(loc)
        5
        """
        #TODO - Should we use nofuzzy_start and nofuzzy_end here?
        return self._end.position + self._end.extension - self._start.position

    def __contains__(self, value):
        """Check if an integer position is within the FeatureLocation.

        Note that extra care may be needed for fuzzy locations, e.g.

        >>> from Bio.SeqFeature import FeatureLocation
        >>> from Bio.SeqFeature import BeforePosition, AfterPosition
        >>> loc = FeatureLocation(BeforePosition(5),AfterPosition(10))
        >>> len(loc)
        5
        >>> [i for i in range(15) if i in loc]
        [5, 6, 7, 8, 9]
        """
        if not isinstance(value, int):
            raise ValueError("Currently we only support checking for integer "
                             "positions being within a FeatureLocation.")
        #TODO - Should we use nofuzzy_start and nofuzzy_end here?
        if value < self._start.position \
        or value >= self._end.position + self._end.extension:
            return False
        else:
            return True

    def __iter__(self):
        """Iterate over the parent positions within the FeatureLocation.

        >>> from Bio.SeqFeature import FeatureLocation
        >>> from Bio.SeqFeature import BeforePosition, AfterPosition
        >>> loc = FeatureLocation(BeforePosition(5),AfterPosition(10))
        >>> len(loc)
        5
        >>> for i in loc: print(i)
        5
        6
        7
        8
        9
        >>> list(loc)
        [5, 6, 7, 8, 9]
        >>> [i for i in range(15) if i in loc]
        [5, 6, 7, 8, 9]
        """
        #TODO - Should we use nofuzzy_start and nofuzzy_end here?
        for i in range(self._start.position,
                       self._end.position + self._end.extension):
            yield i

    def _shift(self, offset):
        """Returns a copy of the location shifted by the offset (PRIVATE)."""
        return FeatureLocation(start = self._start._shift(offset),
                               end = self._end._shift(offset))

    def _flip(self, length):
        """Returns a copy of the location after the parent is reversed (PRIVATE)."""
        #Note this will flip the start and end too!
        return FeatureLocation(start = self._end._flip(length),
                               end = self._start._flip(length))

    start = property(fget= lambda self : self._start,
                 doc="Start location (possibly a fuzzy position, read only).")

    end = property(fget= lambda self : self._end,
                   doc="End location (possibly a fuzzy position, read only).")

    nofuzzy_start = property(
        fget=lambda self: self._start.position,
        doc="""Start position (integer, approximated if fuzzy, read only).

        To get non-fuzzy attributes (ie. the position only) ask for
        'location.nofuzzy_start', 'location.nofuzzy_end'. These should return
        the largest range of the fuzzy position. So something like:
        (10.20)..(30.40) should return 10 for start, and 40 for end.
        """)

    nofuzzy_end = property(
        fget=lambda self: self._end.position + self._end.extension,
        doc="""End position (integer, approximated if fuzzy, read only).

        To get non-fuzzy attributes (ie. the position only) ask for
        'location.nofuzzy_start', 'location.nofuzzy_end'. These should return
        the largest range of the fuzzy position. So something like:
        (10.20)..(30.40) should return 10 for start, and 40 for end.
        """)


class AbstractPosition(object):
    """Abstract base class representing a position.
    """
    def __init__(self, position, extension):
        self.position = position
        assert extension >= 0, extension
        self.extension = extension

    def __repr__(self):
        """String representation of the location for debugging."""
        return "%s(%s,%s)" % (self.__class__.__name__, \
                              repr(self.position), repr(self.extension))

    def __hash__(self):
        """Simple position based hash."""
        #Note __hash__ must be implemented on Python 3.x if overriding __eq__
        return hash(self.position)

    def __eq__(self, other):
        """A simple equality for positions.

        This is very simple-minded and just compares the position attribute
        of the features; extensions are not considered at all. This could
        potentially be expanded to try to take advantage of extensions.
        """
        assert isinstance(other, AbstractPosition), \
          "We can only do comparisons between Biopython Position objects."
        return self.position == other.position

    def __ne__(self, other):
        """A simple non-equality for positions.

        This is very simple-minded and just compares the position attribute
        of the features; extensions are not considered at all. This could
        potentially be expanded to try to take advantage of extensions.
        """
        assert isinstance(other, AbstractPosition), \
          "We can only do comparisons between Biopython Position objects."
        return self.position != other.position

    def __le__(self, other):
        """A simple less than or equal for positions.

        This is very simple-minded and just compares the position attribute
        of the features; extensions are not considered at all. This could
        potentially be expanded to try to take advantage of extensions.
        """
        assert isinstance(other, AbstractPosition), \
          "We can only do comparisons between Biopython Position objects."
        return self.position <= other.position

    def __lt__(self, other):
        """A simple less than or equal for positions.

        This is very simple-minded and just compares the position attribute
        of the features; extensions are not considered at all. This could
        potentially be expanded to try to take advantage of extensions.
        """
        assert isinstance(other, AbstractPosition), \
          "We can only do comparisons between Biopython Position objects."
        return self.position < other.position

    def __ge__(self, other):
        """A simple less than or equal for positions.

        This is very simple-minded and just compares the position attribute
        of the features; extensions are not considered at all. This could
        potentially be expanded to try to take advantage of extensions.
        """
        assert isinstance(other, AbstractPosition), \
          "We can only do comparisons between Biopython Position objects."
        return self.position >= other.position

    def __gt__(self, other):
        """A simple less than or equal for positions.

        This is very simple-minded and just compares the position attribute
        of the features; extensions are not considered at all. This could
        potentially be expanded to try to take advantage of extensions.
        """
        assert isinstance(other, AbstractPosition), \
          "We can only do comparisons between Biopython Position objects."
        return self.position > other.position

    def _shift(self, offset):
        #We want this to maintain the subclass when called from a subclass
        return self.__class__(self.position + offset, self.extension)

    def _flip(self, length):
        #We want this to maintain the subclass when called from a subclass
        return self.__class__(length - self.position - self.extension,
                              self.extension)


class ExactPosition(AbstractPosition):
    """Specify the specific position of a boundary.

    o position - The position of the boundary.
    o extension - An optional argument which must be zero since we don't
    have an extension. The argument is provided so that the same number of
    arguments can be passed to all position types.

    In this case, there is no fuzziness associated with the position.
    """
    def __init__(self, position, extension = 0):
        if extension != 0:
            raise AttributeError("Non-zero extension %s for exact position."
                                 % extension)
        AbstractPosition.__init__(self, position, 0)

    def __repr__(self):
        """String representation of the ExactPosition location for debugging."""
        assert self.extension == 0
        return "%s(%s)" % (self.__class__.__name__, repr(self.position))

    def __str__(self):
        return str(self.position)

class UncertainPosition(ExactPosition):
    """Specify a specific position which is uncertain.
    
    This is used in UniProt, e.g. ?222 for uncertain position 222, or in the
    XML format explicitly marked as uncertain. Does not apply to GenBank/EMBL.
    """
    pass

class UnknownPosition(AbstractPosition):
    """Specify a specific position which is unknown (has no position).

    This is used in UniProt, e.g. ? or in the XML as unknown.
    """
    def __init__(self):
        self.position = None
        self.extension = None
        pass

    def __repr__(self):
        """String representation of the UnknownPosition location for debugging."""
        return "%s()" % self.__class__.__name__
        
class WithinPosition(AbstractPosition):
    """Specify the position of a boundary within some coordinates.

    Arguments:
    o position - The start position of the boundary
    o extension - The range to which the boundary can extend.

    This allows dealing with a position like ((1.4)..100). This
    indicates that the start of the sequence is somewhere between 1
    and 4. To represent that with this class we would set position as
    1 and extension as 3.
    """
    def __init__(self, position, extension = 0):
        AbstractPosition.__init__(self, position, extension)

    def __str__(self):
        return "(%s.%s)" % (self.position, self.position + self.extension)


class BetweenPosition(AbstractPosition):
    """Specify the position of a boundary between two coordinates (OBSOLETE?).

    Arguments:
    o position - The start position of the boundary.
    o extension - The range to the other position of a boundary.

    This specifies a coordinate which is found between the two positions.
    So this allows us to deal with a position like ((1^2)..100). To
    represent that with this class we set position as 1 and the
    extension as 1.
    """
    def __init__(self, position, extension = 0):
        AbstractPosition.__init__(self, position, extension)

    def __str__(self):
        return "(%s^%s)" % (self.position, self.position + self.extension)


class BeforePosition(AbstractPosition):
    """Specify a position where the actual location occurs before it.

    Arguments:
    o position - The upper boundary of where the location can occur.
    o extension - An optional argument which must be zero since we don't
    have an extension. The argument is provided so that the same number of
    arguments can be passed to all position types.

    This is used to specify positions like (<10..100) where the location
    occurs somewhere before position 10.
    """
    def __init__(self, position, extension = 0):
        if extension != 0:
            raise AttributeError("Non-zero extension %s for exact position."
                                 % extension)
        AbstractPosition.__init__(self, position, 0)

    def __repr__(self):
        """A string representation of the location for debugging."""
        assert self.extension == 0
        return "%s(%s)" % (self.__class__.__name__, repr(self.position))

    def __str__(self):
        return "<%s" % self.position

    def _flip(self, length):
        return AfterPosition(length - self.position)

class AfterPosition(AbstractPosition):
    """Specify a position where the actual location is found after it.

    Arguments:
    o position - The lower boundary of where the location can occur.
    o extension - An optional argument which must be zero since we don't
    have an extension. The argument is provided so that the same number of
    arguments can be passed to all position types.

    This is used to specify positions like (>10..100) where the location
    occurs somewhere after position 10.
    """
    def __init__(self, position, extension = 0):
        if extension != 0:
            raise AttributeError("Non-zero extension %s for exact position."
                                 % extension)
        AbstractPosition.__init__(self, position, 0)

    def __repr__(self):
        """A string representation of the location for debugging."""
        assert self.extension == 0
        return "%s(%s)" % (self.__class__.__name__, repr(self.position))

    def __str__(self):
        return ">%s" % self.position

    def _flip(self, length):
        return BeforePosition(length - self.position)


class OneOfPosition(AbstractPosition):
    """Specify a position where the location can be multiple positions.

    This models the GenBank 'one-of(1888,1901)' function, and tries
    to make this fit within the Biopython Position models. In our case
    the position of the "one-of" is set as the lowest choice, and the
    extension is the range to the highest choice.
    """
    def __init__(self, position_list):
        """Initialize with a set of posssible positions.

        position_list is a list of AbstractPosition derived objects,
        specifying possible locations.
        """
        # unique attribute for this type of positions
        self.position_choices = position_list
        # find the smallest and largest position in the choices
        smallest = None
        largest = None
        for position_choice in self.position_choices:
            assert isinstance(position_choice, AbstractPosition), \
              "Expected position objects, got %r" % position_choice
            if smallest is None and largest is None:
                smallest = position_choice.position
                largest = position_choice.position
            elif position_choice.position > largest:
                largest = position_choice.position
            elif position_choice.position < smallest:
                smallest = position_choice.position
        # initialize with our definition of position and extension
        AbstractPosition.__init__(self, smallest, largest - smallest)

    def __repr__(self):
        """String representation of the OneOfPosition location for debugging."""
        return "%s(%s)" % (self.__class__.__name__, \
                           repr(self.position_choices))

    def __str__(self):
        out = "one-of("
        for position in self.position_choices:
            out += "%s," % position
        # replace the last comma with the closing parenthesis
        out = out[:-1] + ")"
        return out

    def _shift(self, offset):
        return self.__class__([position_choice._shift(offset) \
                               for position_choice in self.position_choices])

    def _flip(self, length):
        return OneOfPosition([p._flip(length) for p in self.position_choices[::-1]])


class PositionGap(object):
    """Simple class to hold information about a gap between positions.
    """
    def __init__(self, gap_size):
        """Intialize with a position object containing the gap information.
        """
        self.gap_size = gap_size

    def __repr__(self):
        """A string representation of the position gap for debugging."""
        return "%s(%s)" % (self.__class__.__name__, repr(self.gap_size))
    
    def __str__(self):
        out = "gap(%s)" % self.gap_size
        return out

def _test():
    """Run the Bio.SeqFeature module's doctests (PRIVATE).

    This will try and locate the unit tests directory, and run the doctests
    from there in order that the relative paths used in the examples work.
    """
    import doctest
    import os
    if os.path.isdir(os.path.join("..","Tests")):
        print("Runing doctests...")
        cur_dir = os.path.abspath(os.curdir)
        os.chdir(os.path.join("..","Tests"))
        doctest.testmod()
        os.chdir(cur_dir)
        del cur_dir
        print("Done")
    elif os.path.isdir(os.path.join("Tests")) :
        print("Runing doctests...")
        cur_dir = os.path.abspath(os.curdir)
        os.chdir(os.path.join("Tests"))
        doctest.testmod()
        os.chdir(cur_dir)
        del cur_dir
        print("Done")


if __name__ == "__main__":
    _test()
<|MERGE_RESOLUTION|>--- conflicted
+++ resolved
@@ -176,16 +176,6 @@
 
         The annotation qaulifiers are copied."""
         return SeqFeature(location = self.location._shift(offset),
-<<<<<<< HEAD
-                type = self.type,
-                location_operator = self.location_operator,
-                strand = self.strand,
-                id = self.id,
-                qualifiers = dict(iter(self.qualifiers.items())),
-                sub_features = [f._shift(offset) for f in self.sub_features],
-                ref = self.ref,
-                ref_db = self.ref_db)
-=======
             type = self.type,
             location_operator = self.location_operator,
             strand = self.strand,
@@ -202,7 +192,6 @@
         example a location 0..20 (+1 strand) with parent length 30 becomes
         after flipping 10..30 (-1 strand). Dual strand or strandless features
         remain dual strand or strandless - just their end points are changed.
->>>>>>> d7ddb068
 
         The annotation qaulifiers are copied.
         """
