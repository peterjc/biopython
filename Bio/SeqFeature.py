# Copyright 2000-2003 Jeff Chang.
# Copyright 2001-2008 Brad Chapman.
# Copyright 2005-2010 by Peter Cock.
# Copyright 2006-2009 Michiel de Hoon.
# All rights reserved.
# This code is part of the Biopython distribution and governed by its
# license.  Please see the LICENSE file that should have been included
# as part of this package.
"""Represent a Sequence Feature holding info about a part of a sequence.

This is heavily modeled after the Biocorba SeqFeature objects, and
may be pretty biased towards GenBank stuff since I'm writing it
for the GenBank parser output...

What's here:

Base class to hold a Feature.
----------------------------
classes:
o SeqFeature

Hold information about a Reference.
----------------------------------

This is an attempt to create a General class to hold Reference type
information.

classes:
o Reference

Specify locations of a feature on a Sequence.
---------------------------------------------

This aims to handle, in Ewan's words, 'the dreaded fuzziness issue' in
much the same way as Biocorba. This has the advantages of allowing us
to handle fuzzy stuff in case anyone needs it, and also be compatible
with Biocorba.

classes:
o FeatureLocation - Specify the start and end location of a feature.

o ExactPosition - Specify the position as being exact.
o WithinPosition - Specify a position occuring within some range.
o BetweenPosition - Specify a position occuring between a range (OBSOLETE?).
o BeforePosition - Specify the position as being found before some base.
o AfterPosition - Specify the position as being found after some base.
o OneOfPosition - Specify a position where the location can be multiple positions.
"""

from Bio.Seq import MutableSeq, reverse_complement

class SeqFeature(object):
    """Represent a Sequence Feature on an object.

    Attributes:
    o location - the location of the feature on the sequence (FeatureLocation)
    o type - the specified type of the feature (ie. CDS, exon, repeat...)
    o location_operator - a string specifying how this SeqFeature may
    be related to others. For example, in the example GenBank feature
    shown below, the location_operator would be "join"
    o strand - A value specifying on which strand (of a DNA sequence, for
    instance) the feature deals with. 1 indicates the plus strand, -1 
    indicates the minus strand, 0 indicates both strands, and None indicates
    that strand doesn't apply (ie. for proteins) or is not known.
    o id - A string identifier for the feature.
    o ref - A reference to another sequence. This could be an accession
    number for some different sequence.
    o ref_db - A different database for the reference accession number.
    o qualifiers - A dictionary of qualifiers on the feature. These are
    analagous to the qualifiers from a GenBank feature table. The keys of
    the dictionary are qualifier names, the values are the qualifier
    values.
    o sub_features - Additional SeqFeatures which fall under this 'parent'
    feature. For instance, if we having something like:

    CDS    join(1..10,30..40,50..60)

    Then the top level feature would be of type 'CDS' from 1 to 60 (actually 0
    to 60 in Python counting) with location_operator='join', and the three sub-
    features would also be of type 'CDS', and would be from 1 to 10, 30 to
    40 and 50 to 60, respectively (although actually using Python counting).

    To get the nucleotide sequence for this CDS, you would need to take the
    parent sequence and do seq[0:10]+seq[29:40]+seq[49:60] (Python counting).
    Things are more complicated with strands and fuzzy positions. To save you
    dealing with all these special cases, the SeqFeature provides an extract
    method to do this for you.
    """
    def __init__(self, location = None, type = '', location_operator = '',
                 strand = None, id = "<unknown id>", 
                 qualifiers = None, sub_features = None,
                 ref = None, ref_db = None):
        """Initialize a SeqFeature on a Sequence.

        location can either be a FeatureLocation (with strand argument also
        given if required), or None.

        e.g. With no strand, on the forward strand, and on the reverse strand:

        >>> from Bio.SeqFeature import SeqFeature, FeatureLocation
        >>> f1 = SeqFeature(FeatureLocation(5,10), type="domain")
        >>> f2 = SeqFeature(FeatureLocation(7,110), strand=1, type="CDS")
        >>> f3 = SeqFeature(FeatureLocation(9,108), strand=-1, type="CDS")

        An invalid strand will trigger an exception:

        >>> f4 = SeqFeature(FeatureLocation(50,60), strand=2)
        Traceback (most recent call last):
           ...
        ValueError: Strand should be +1, -1, 0 or None, not 2

        For exact start/end positions, an integer can be used (as shown above)
        as shorthand for the ExactPosition object. For non-exact locations, the
        FeatureLocation must be specified via the appropriate position objects.
        """
        if strand not in [-1, 0, 1, None] :
            raise ValueError("Strand should be +1, -1, 0 or None, not %s" \
                             % repr(strand))
        if location is not None and not isinstance(location, FeatureLocation):
            raise TypeError("FeatureLocation (or None) required for the location")
        self.location = location

        self.type = type
        self.location_operator = location_operator
        self.strand = strand
        self.id = id
        if qualifiers is None:
            qualifiers = {}
        self.qualifiers = qualifiers
        if sub_features is None:
            sub_features = []
        self.sub_features = sub_features
        self.ref = ref 
        self.ref_db = ref_db

    def __repr__(self):
        """A string representation of the record for debugging."""
        answer = "%s(%s" % (self.__class__.__name__, repr(self.location))
        if self.type:
            answer += ", type=%s" % repr(self.type)
        if self.location_operator:
            answer += ", location_operator=%s" % repr(self.location_operator)
        if self.strand:
            answer += ", strand=%s" % repr(self.strand)
        if self.id and self.id != "<unknown id>":
            answer += ", id=%s" % repr(self.id)
        if self.ref:
            answer += ", ref=%s" % repr(self.ref)
        if self.ref_db:
            answer += ", ref_db=%s" % repr(self.ref_db)
        answer += ")"
        return answer

    def __str__(self):
        """A readable summary of the feature intended to be printed to screen.
        """
        out = "type: %s\n" % self.type
        out += "location: %s\n" % self.location
        if self.id and self.id != "<unknown id>":
            out += "id: %s\n" % self.id
        if self.ref or self.ref_db:
            out += "ref: %s:%s\n" % (self.ref, self.ref_db)
        out += "strand: %s\n" % self.strand
        out += "qualifiers: \n"
        for qual_key in sorted(self.qualifiers):
            out += "    Key: %s, Value: %s\n" % (qual_key,
                                               self.qualifiers[qual_key])
        if len(self.sub_features) != 0:
            out += "Sub-Features\n"
            for sub_feature in self.sub_features:
                out +="%s\n" % sub_feature
        return out

    def _shift(self, offset):
        """Returns a copy of the feature with its location shifted (PRIVATE).

        The annotation qaulifiers are copied."""
        return SeqFeature(location = self.location._shift(offset),
                type = self.type,
                location_operator = self.location_operator,
                strand = self.strand,
                id = self.id,
                qualifiers = dict(iter(self.qualifiers.items())),
                sub_features = [f._shift(offset) for f in self.sub_features],
                ref = self.ref,
                ref_db = self.ref_db)

    def extract(self, parent_sequence):
        """Extract feature sequence from the supplied parent sequence.

        The parent_sequence can be a Seq like object or a string, and will
        generally return an object of the same type. The exception to this is
        a MutableSeq as the parent sequence will return a Seq object.

        This should cope with complex locations including complements, joins
        and fuzzy positions. Even mixed strand features should work! This
        also covers features on protein sequences (e.g. domains), although
        here reverse strand features are not permitted.

        >>> from Bio.Seq import Seq
        >>> from Bio.Alphabet import generic_protein
        >>> from Bio.SeqFeature import SeqFeature, FeatureLocation
        >>> seq = Seq("MKQHKAMIVALIVICITAVVAAL", generic_protein)
        >>> f = SeqFeature(FeatureLocation(8,15), type="domain")
        >>> f.extract(seq)
        Seq('VALIVIC', ProteinAlphabet())

        Note - currently only sub-features of type "join" are supported.
        """
        if isinstance(parent_sequence, MutableSeq):
            #This avoids complications with reverse complements
            #(the MutableSeq reverse complement acts in situ)
            parent_sequence = parent_sequence.toseq()
        if self.sub_features:
            if self.location_operator!="join":
                raise ValueError(self.location_operator)
            if self.strand == -1:
                #This is a special case given how the GenBank parser works.
                #Must avoid doing the reverse complement twice.
                parts = []
                for f_sub in self.sub_features:
                    assert f_sub.strand==-1
                    parts.append(parent_sequence[f_sub.location.nofuzzy_start:\
                                                 f_sub.location.nofuzzy_end])
            else:
                #This copes with mixed strand features:
                parts = [f_sub.extract(parent_sequence) \
                         for f_sub in self.sub_features]
            #We use addition rather than a join to avoid alphabet issues:
            f_seq = parts[0]
            for part in parts[1:] : f_seq += part
        else:
            f_seq = parent_sequence[self.location.nofuzzy_start:\
                                    self.location.nofuzzy_end]
        if self.strand == -1:
            #TODO - MutableSeq?
            try:
                f_seq = f_seq.reverse_complement()
            except AttributeError:
                assert isinstance(f_seq, str)
                f_seq = reverse_complement(f_seq)
        return f_seq
    
    def __bool__(self):
        """Returns True regardless of the length of the feature.

        This behaviour is for backwards compatibility, since until the
        __len__ method was added, a SeqFeature always evaluated as True.

        Note that in comparison, Seq objects, strings, lists, etc, will all
        evaluate to False if they have length zero.

        WARNING: The SeqFeature may in future evaluate to False when its
        length is zero (in order to better match normal python behaviour)!
        """
        return True

    def __len__(self):
        """Returns the length of the region described by a feature.

        >>> from Bio.Seq import Seq
        >>> from Bio.Alphabet import generic_protein
        >>> from Bio.SeqFeature import SeqFeature, FeatureLocation
        >>> seq = Seq("MKQHKAMIVALIVICITAVVAAL", generic_protein)
        >>> f = SeqFeature(FeatureLocation(8,15), type="domain")
        >>> len(f)
        7
        >>> f.extract(seq)
        Seq('VALIVIC', ProteinAlphabet())
        >>> len(f.extract(seq))
        7

        For simple features without subfeatures this is the same as the region
        spanned (end position minus start position). However, for a feature
        defined by combining several subfeatures (e.g. a CDS as the join of
        several exons) the gaps are not counted (e.g. introns). This ensures
        that len(f) == len(f.extract(parent_seq)), and also makes sure things
        work properly with features wrapping the origin etc.
        """
        if self.sub_features:
            return sum(len(f) for f in self.sub_features)
        else:
            return len(self.location)

    def __iter__(self):
        """Iterate over the parent positions within the feature.

        The iteration order is strand aware, and can be thought of as moving
        along the feature using the parent sequence coordinates:

        >>> from Bio.SeqFeature import SeqFeature, FeatureLocation
        >>> f = SeqFeature(FeatureLocation(5,10), type="domain", strand=-1)
        >>> len(f)
        5
        >>> for i in f: print(i)
        9
        8
        7
        6
        5
        >>> list(f)
        [9, 8, 7, 6, 5]
        """
        if self.sub_features:
            if self.strand == -1:
                for f in self.sub_features[::-1]:
                    for i in f.location:
                        yield i
            else:
                for f in self.sub_features:
                    for i in f.location:
                        yield i
        elif self.strand == -1:
            for i in range(self.location.nofuzzy_end-1,
                           self.location.nofuzzy_start-1, -1):
                yield i
        else:
            for i in range(self.location.nofuzzy_start,
                           self.location.nofuzzy_end):
                yield i

    def __contains__(self, value):
        """Check if an integer position is within the feature.

        >>> from Bio.SeqFeature import SeqFeature, FeatureLocation
        >>> f = SeqFeature(FeatureLocation(5,10), type="domain", strand=-1)
        >>> len(f)
        5
        >>> [i for i in range(15) if i in f]
        [5, 6, 7, 8, 9]

        For example, to see which features include a SNP position, you could
        use this:

        >>> from Bio import SeqIO
        >>> record = SeqIO.read("GenBank/NC_000932.gb", "gb")
        >>> for f in record.features:
        ...     if 1750 in f:
        ...         print(f.type, f.strand, f.location)
        source 1 [0:154478]
        gene -1 [1716:4347]
        tRNA -1 [1716:4347]

        Note that for a feature defined as a join of several subfeatures (e.g.
        the union of several exons) the gaps are not checked (e.g. introns).
        In this example, the tRNA location is defined in the GenBank file as
        complement(join(1717..1751,4311..4347)), so that position 1760 falls
        in the gap:

        >>> for f in record.features:
        ...     if 1760 in f:
        ...         print(f.type, f.strand, f.location)
        source 1 [0:154478]
        gene -1 [1716:4347]

        Note that additional care may be required with fuzzy locations, for
        example just before a BeforePosition:

        >>> from Bio.SeqFeature import SeqFeature, FeatureLocation
        >>> from Bio.SeqFeature import BeforePosition
        >>> f = SeqFeature(FeatureLocation(BeforePosition(3),8), type="domain")
        >>> len(f)
        5
        >>> [i for i in range(10) if i in f]
        [3, 4, 5, 6, 7]
        """
        if not isinstance(value, int):
            raise ValueError("Currently we only support checking for integer "
                             "positions being within a SeqFeature.")
        if self.sub_features:
            for f in self.sub_features:
                if value in f:
                    return True
            return False
        else:
            return value in self.location

# --- References

# TODO -- Will this hold PubMed and Medline information decently?
class Reference(object):
    """Represent a Generic Reference object.

    Attributes:
    o location - A list of Location objects specifying regions of
    the sequence that the references correspond to. If no locations are
    specified, the entire sequence is assumed.
    o authors - A big old string, or a list split by author, of authors
    for the reference.
    o title - The title of the reference.
    o journal - Journal the reference was published in.
    o medline_id - A medline reference for the article.
    o pubmed_id - A pubmed reference for the article.
    o comment - A place to stick any comments about the reference.
    """
    def __init__(self):
        self.location = []
        self.authors = ''
        self.consrtm = ''
        self.title = ''
        self.journal = ''
        self.medline_id = ''
        self.pubmed_id = ''
        self.comment = ''

    def __str__(self):
        """Output an informative string for debugging.
        """
        out = ""
        for single_location in self.location:
            out += "location: %s\n" % single_location
        out += "authors: %s\n" % self.authors
        if self.consrtm:
            out += "consrtm: %s\n" % self.consrtm
        out += "title: %s\n" % self.title
        out += "journal: %s\n" % self.journal
        out += "medline id: %s\n" % self.medline_id
        out += "pubmed id: %s\n" % self.pubmed_id
        out += "comment: %s\n" % self.comment
        return out

    def __repr__(self):
        #TODO - Update this is __init__ later accpets values
        return "%s(title=%s, ...)" % (self.__class__.__name__,
                                      repr(self.title))

# --- Handling feature locations

class FeatureLocation(object):
    """Specify the location of a feature along a sequence.

    This attempts to deal with fuzziness of position ends, but also
    make it easy to get the start and end in the 'normal' case (no
    fuzziness).

    You should access the start and end attributes with
    your_location.start and your_location.end. If the start and
    end are exact, this will return the positions, if not, we'll return
    the approriate Fuzzy class with info about the position and fuzziness.

    Note that the start and end location numbering follow Python's scheme,
    thus a GenBank entry of 123..150 (one based counting) becomes a location
    of [122:150] (zero based counting).
    """
    def __init__(self, start, end):
        """Specify the start and end of a sequence feature.

        start and end arguments specify the values where the feature begins
        and ends. These can either by any of the *Position objects that
        inherit from AbstractPosition, or can just be integers specifying the
        position. In the case of integers, the values are assumed to be
        exact and are converted in ExactPosition arguments. This is meant
        to make it easy to deal with non-fuzzy ends.

        i.e. Short form:
        
        >>> from Bio.SeqFeature import FeatureLocation
        >>> loc = FeatureLocation(5,10)
        
        Explicit form:

        >>> from Bio.SeqFeature import FeatureLocation, ExactPosition
        >>> loc = FeatureLocation(ExactPosition(5),ExactPosition(10))

        Other fuzzy positions are used similarly,

        >>> from Bio.SeqFeature import FeatureLocation
        >>> from Bio.SeqFeature import BeforePosition, AfterPosition
        >>> loc2 = FeatureLocation(BeforePosition(5),AfterPosition(10))

        """
        if isinstance(start, AbstractPosition):
            self._start = start
        else:
            self._start = ExactPosition(start)

        if isinstance(end, AbstractPosition):
            self._end = end
        else:
            self._end = ExactPosition(end)

    def __str__(self):
        """Returns a representation of the location (with python counting).

        For the simple case this uses the python splicing syntax, [122:150]
        (zero based counting) which GenBank would call 123..150 (one based
        counting).
        """
        return "[%s:%s]" % (self._start, self._end)

    def __repr__(self):
        """A string representation of the location for debugging."""
        return "%s(%s,%s)" \
               % (self.__class__.__name__, repr(self.start), repr(self.end))

    def __bool__(self):
        """Returns True regardless of the length of the feature.

        This behaviour is for backwards compatibility, since until the
        __len__ method was added, a FeatureLocation always evaluated as True.

        Note that in comparison, Seq objects, strings, lists, etc, will all
        evaluate to False if they have length zero.

        WARNING: The FeatureLocation may in future evaluate to False when its
        length is zero (in order to better match normal python behaviour)!
        """
        return True

    def __len__(self):
        """Returns the length of the region described by the FeatureLocation.
        
        Note that extra care may be needed for fuzzy locations, e.g.

        >>> from Bio.SeqFeature import FeatureLocation
        >>> from Bio.SeqFeature import BeforePosition, AfterPosition
        >>> loc = FeatureLocation(BeforePosition(5),AfterPosition(10))
        >>> len(loc)
        5
        """
        #TODO - Should we use nofuzzy_start and nofuzzy_end here?
        return self._end.position + self._end.extension - self._start.position

    def __contains__(self, value):
        """Check if an integer position is within the FeatureLocation.

        Note that extra care may be needed for fuzzy locations, e.g.

        >>> from Bio.SeqFeature import FeatureLocation
        >>> from Bio.SeqFeature import BeforePosition, AfterPosition
        >>> loc = FeatureLocation(BeforePosition(5),AfterPosition(10))
        >>> len(loc)
        5
        >>> [i for i in range(15) if i in loc]
        [5, 6, 7, 8, 9]
        """
        if not isinstance(value, int):
            raise ValueError("Currently we only support checking for integer "
                             "positions being within a FeatureLocation.")
        #TODO - Should we use nofuzzy_start and nofuzzy_end here?
        if value < self._start.position \
        or value >= self._end.position + self._end.extension:
            return False
        else:
            return True

    def __iter__(self):
        """Iterate over the parent positions within the FeatureLocation.

        >>> from Bio.SeqFeature import FeatureLocation
        >>> from Bio.SeqFeature import BeforePosition, AfterPosition
        >>> loc = FeatureLocation(BeforePosition(5),AfterPosition(10))
        >>> len(loc)
        5
        >>> for i in loc: print(i)
        5
        6
        7
        8
        9
        >>> list(loc)
        [5, 6, 7, 8, 9]
        >>> [i for i in range(15) if i in loc]
        [5, 6, 7, 8, 9]
        """
        #TODO - Should we use nofuzzy_start and nofuzzy_end here?
        for i in range(self._start.position,
                       self._end.position + self._end.extension):
            yield i

    def _shift(self, offset):
        """Returns a copy of the location shifted by the offset (PRIVATE)."""
        return FeatureLocation(start = self._start._shift(offset),
                               end = self._end._shift(offset))

    start = property(fget= lambda self : self._start,
                 doc="Start location (possibly a fuzzy position, read only).")

    end = property(fget= lambda self : self._end,
                   doc="End location (possibly a fuzzy position, read only).")

    nofuzzy_start = property(
        fget=lambda self: self._start.position,
        doc="""Start position (integer, approximated if fuzzy, read only).

        To get non-fuzzy attributes (ie. the position only) ask for
        'location.nofuzzy_start', 'location.nofuzzy_end'. These should return
        the largest range of the fuzzy position. So something like:
        (10.20)..(30.40) should return 10 for start, and 40 for end.
        """)

    nofuzzy_end = property(
        fget=lambda self: self._end.position + self._end.extension,
        doc="""End position (integer, approximated if fuzzy, read only).

        To get non-fuzzy attributes (ie. the position only) ask for
        'location.nofuzzy_start', 'location.nofuzzy_end'. These should return
        the largest range of the fuzzy position. So something like:
        (10.20)..(30.40) should return 10 for start, and 40 for end.
        """)

class AbstractPosition(object):
    """Abstract base class representing a position.
    """
    def __init__(self, position, extension):
        self.position = position
        assert extension >= 0, extension
        self.extension = extension

    def __repr__(self):
        """String representation of the location for debugging."""
        return "%s(%s,%s)" % (self.__class__.__name__, \
                              repr(self.position), repr(self.extension))

    def __hash__(self):
        """Simple position based hash."""
        #Note __hash__ must be implemented on Python 3.x if overriding __eq__
        return hash(self.position)

    def __eq__(self, other):
        """A simple equality for positions.

        This is very simple-minded and just compares the position attribute
        of the features; extensions are not considered at all. This could
        potentially be expanded to try to take advantage of extensions.
        """
        assert isinstance(other, AbstractPosition), \
          "We can only do comparisons between Biopython Position objects."
        return self.position == other.position

    def __ne__(self, other):
        """A simple non-equality for positions.

        This is very simple-minded and just compares the position attribute
        of the features; extensions are not considered at all. This could
        potentially be expanded to try to take advantage of extensions.
        """
        assert isinstance(other, AbstractPosition), \
          "We can only do comparisons between Biopython Position objects."
        return self.position != other.position

    def __le__(self, other):
        """A simple less than or equal for positions.

        This is very simple-minded and just compares the position attribute
        of the features; extensions are not considered at all. This could
        potentially be expanded to try to take advantage of extensions.
        """
        assert isinstance(other, AbstractPosition), \
          "We can only do comparisons between Biopython Position objects."
        return self.position <= other.position

    def __lt__(self, other):
        """A simple less than or equal for positions.

        This is very simple-minded and just compares the position attribute
        of the features; extensions are not considered at all. This could
        potentially be expanded to try to take advantage of extensions.
        """
        assert isinstance(other, AbstractPosition), \
          "We can only do comparisons between Biopython Position objects."
        return self.position < other.position

    def __ge__(self, other):
        """A simple less than or equal for positions.

        This is very simple-minded and just compares the position attribute
        of the features; extensions are not considered at all. This could
        potentially be expanded to try to take advantage of extensions.
        """
        assert isinstance(other, AbstractPosition), \
          "We can only do comparisons between Biopython Position objects."
        return self.position >= other.position

    def __gt__(self, other):
        """A simple less than or equal for positions.

        This is very simple-minded and just compares the position attribute
        of the features; extensions are not considered at all. This could
        potentially be expanded to try to take advantage of extensions.
        """
        assert isinstance(other, AbstractPosition), \
          "We can only do comparisons between Biopython Position objects."
        return self.position > other.position

    def _shift(self, offset):
        #We want this to maintain the subclass when called from a subclass
        return self.__class__(self.position + offset, self.extension)
            
class ExactPosition(AbstractPosition):
    """Specify the specific position of a boundary.

    o position - The position of the boundary.
    o extension - An optional argument which must be zero since we don't
    have an extension. The argument is provided so that the same number of
    arguments can be passed to all position types.

    In this case, there is no fuzziness associated with the position.
    """
    def __init__(self, position, extension = 0):
        if extension != 0:
            raise AttributeError("Non-zero extension %s for exact position."
                                 % extension)
        AbstractPosition.__init__(self, position, 0)

    def __repr__(self):
        """String representation of the ExactPosition location for debugging."""
        assert self.extension == 0
        return "%s(%s)" % (self.__class__.__name__, repr(self.position))

    def __str__(self):
        return str(self.position)

class WithinPosition(AbstractPosition):
    """Specify the position of a boundary within some coordinates.

    Arguments:
    o position - The start position of the boundary
    o extension - The range to which the boundary can extend.

    This allows dealing with a position like ((1.4)..100). This
    indicates that the start of the sequence is somewhere between 1
    and 4. To represent that with this class we would set position as
    1 and extension as 3.
    """
    def __init__(self, position, extension = 0):
        AbstractPosition.__init__(self, position, extension)

    def __str__(self):
        return "(%s.%s)" % (self.position, self.position + self.extension)

class BetweenPosition(AbstractPosition):
    """Specify the position of a boundary between two coordinates (OBSOLETE?).

    Arguments:
    o position - The start position of the boundary.
    o extension - The range to the other position of a boundary.

    This specifies a coordinate which is found between the two positions.
    So this allows us to deal with a position like ((1^2)..100). To
    represent that with this class we set position as 1 and the
    extension as 1.
    """
    def __init__(self, position, extension = 0):
        AbstractPosition.__init__(self, position, extension)

    def __str__(self):
        return "(%s^%s)" % (self.position, self.position + self.extension)

class BeforePosition(AbstractPosition):
    """Specify a position where the actual location occurs before it.

    Arguments:
    o position - The upper boundary of where the location can occur.
    o extension - An optional argument which must be zero since we don't
    have an extension. The argument is provided so that the same number of
    arguments can be passed to all position types.

    This is used to specify positions like (<10..100) where the location
    occurs somewhere before position 10.
    """
    def __init__(self, position, extension = 0):
        if extension != 0:
            raise AttributeError("Non-zero extension %s for exact position."
                                 % extension)
        AbstractPosition.__init__(self, position, 0)

    def __repr__(self):
        """A string representation of the location for debugging."""
        assert self.extension == 0
        return "%s(%s)" % (self.__class__.__name__, repr(self.position))

    def __str__(self):
        return "<%s" % self.position

class AfterPosition(AbstractPosition):
    """Specify a position where the actual location is found after it.

    Arguments:
    o position - The lower boundary of where the location can occur.
    o extension - An optional argument which must be zero since we don't
    have an extension. The argument is provided so that the same number of
    arguments can be passed to all position types.

    This is used to specify positions like (>10..100) where the location
    occurs somewhere after position 10.
    """
    def __init__(self, position, extension = 0):
        if extension != 0:
            raise AttributeError("Non-zero extension %s for exact position."
                                 % extension)
        AbstractPosition.__init__(self, position, 0)

    def __repr__(self):
        """A string representation of the location for debugging."""
        assert self.extension == 0
        return "%s(%s)" % (self.__class__.__name__, repr(self.position))

    def __str__(self):
        return ">%s" % self.position

class OneOfPosition(AbstractPosition):
    """Specify a position where the location can be multiple positions.

    This models the GenBank 'one-of(1888,1901)' function, and tries
    to make this fit within the Biopython Position models. In our case
    the position of the "one-of" is set as the lowest choice, and the
    extension is the range to the highest choice.
    """
    def __init__(self, position_list):
        """Initialize with a set of posssible positions.

        position_list is a list of AbstractPosition derived objects,
        specifying possible locations.
        """
        # unique attribute for this type of positions
        self.position_choices = position_list
        # find the smallest and largest position in the choices
        smallest = None
        largest = None
        for position_choice in self.position_choices:
            assert isinstance(position_choice, AbstractPosition), \
              "Expected position objects, got %r" % position_choice
            if smallest is None and largest is None:
                smallest = position_choice.position
                largest = position_choice.position
            elif position_choice.position > largest:
                largest = position_choice.position
            elif position_choice.position < smallest:
                smallest = position_choice.position
        # initialize with our definition of position and extension
        AbstractPosition.__init__(self, smallest, largest - smallest)

    def __repr__(self):
        """String representation of the OneOfPosition location for debugging."""
        return "%s(%s)" % (self.__class__.__name__, \
                           repr(self.position_choices))

    def __str__(self):
        out = "one-of("
        for position in self.position_choices:
            out += "%s," % position
        # replace the last comma with the closing parenthesis
        out = out[:-1] + ")"
        return out

    def _shift(self, offset):
        return self.__class__([position_choice._shift(offset) \
                               for position_choice in self.position_choices])

class PositionGap(object):
    """Simple class to hold information about a gap between positions.
    """
    def __init__(self, gap_size):
        """Intialize with a position object containing the gap information.
        """
        self.gap_size = gap_size

    def __repr__(self):
        """A string representation of the position gap for debugging."""
        return "%s(%s)" % (self.__class__.__name__, repr(self.gap_size))
    
    def __str__(self):
        out = "gap(%s)" % self.gap_size
        return out

def _test():
<<<<<<< HEAD
    """Run the Bio.SeqFeature module's doctests."""
    print("Runing doctests...")
    import doctest
    doctest.testmod()
    print("Done")
=======
    """Run the Bio.SeqFeature module's doctests (PRIVATE).

    This will try and locate the unit tests directory, and run the doctests
    from there in order that the relative paths used in the examples work.
    """
    import doctest
    import os
    if os.path.isdir(os.path.join("..","Tests")):
        print("Runing doctests...")
        cur_dir = os.path.abspath(os.curdir)
        os.chdir(os.path.join("..","Tests"))
        doctest.testmod()
        os.chdir(cur_dir)
        del cur_dir
        print("Done")
    elif os.path.isdir(os.path.join("Tests")) :
        print("Runing doctests...")
        cur_dir = os.path.abspath(os.curdir)
        os.chdir(os.path.join("Tests"))
        doctest.testmod()
        os.chdir(cur_dir)
        del cur_dir
        print("Done")

>>>>>>> 5f995403

if __name__ == "__main__":
    _test()
<|MERGE_RESOLUTION|>--- conflicted
+++ resolved
@@ -865,13 +865,6 @@
         return out
 
 def _test():
-<<<<<<< HEAD
-    """Run the Bio.SeqFeature module's doctests."""
-    print("Runing doctests...")
-    import doctest
-    doctest.testmod()
-    print("Done")
-=======
     """Run the Bio.SeqFeature module's doctests (PRIVATE).
 
     This will try and locate the unit tests directory, and run the doctests
@@ -896,7 +889,6 @@
         del cur_dir
         print("Done")
 
->>>>>>> 5f995403
 
 if __name__ == "__main__":
     _test()
