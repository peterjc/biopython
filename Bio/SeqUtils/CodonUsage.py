import math
from .CodonUsageIndices import SharpEcoliIndex
from Bio import SeqIO # To parse a FASTA file

CodonsDict = {'TTT':0, 'TTC':0, 'TTA':0, 'TTG':0, 'CTT':0, 
'CTC':0, 'CTA':0, 'CTG':0, 'ATT':0, 'ATC':0, 
'ATA':0, 'ATG':0, 'GTT':0, 'GTC':0, 'GTA':0, 
'GTG':0, 'TAT':0, 'TAC':0, 'TAA':0, 'TAG':0, 
'CAT':0, 'CAC':0, 'CAA':0, 'CAG':0, 'AAT':0, 
'AAC':0, 'AAA':0, 'AAG':0, 'GAT':0, 'GAC':0, 
'GAA':0, 'GAG':0, 'TCT':0, 'TCC':0, 'TCA':0, 
'TCG':0, 'CCT':0, 'CCC':0, 'CCA':0, 'CCG':0, 
'ACT':0, 'ACC':0, 'ACA':0, 'ACG':0, 'GCT':0, 
'GCC':0, 'GCA':0, 'GCG':0, 'TGT':0, 'TGC':0, 
'TGA':0, 'TGG':0, 'CGT':0, 'CGC':0, 'CGA':0, 
'CGG':0, 'AGT':0, 'AGC':0, 'AGA':0, 'AGG':0, 
'GGT':0, 'GGC':0, 'GGA':0, 'GGG':0}


# this dictionary is used to know which codons encode the same AA.
SynonymousCodons = {'CYS': ['TGT', 'TGC'], 'ASP': ['GAT', 'GAC'],
'SER': ['TCT', 'TCG', 'TCA', 'TCC', 'AGC', 'AGT'],
'GLN': ['CAA', 'CAG'], 'MET': ['ATG'], 'ASN': ['AAC', 'AAT'],
'PRO': ['CCT', 'CCG', 'CCA', 'CCC'], 'LYS': ['AAG', 'AAA'],
'STOP': ['TAG', 'TGA', 'TAA'], 'THR': ['ACC', 'ACA', 'ACG', 'ACT'],
'PHE': ['TTT', 'TTC'], 'ALA': ['GCA', 'GCC', 'GCG', 'GCT'],
'GLY': ['GGT', 'GGG', 'GGA', 'GGC'], 'ILE': ['ATC', 'ATA', 'ATT'],
'LEU': ['TTA', 'TTG', 'CTC', 'CTT', 'CTG', 'CTA'], 'HIS': ['CAT', 'CAC'],
'ARG': ['CGA', 'CGC', 'CGG', 'CGT', 'AGG', 'AGA'], 'TRP': ['TGG'],
'VAL': ['GTA', 'GTC', 'GTG', 'GTT'], 'GLU': ['GAG', 'GAA'], 'TYR': ['TAT', 'TAC']}


class CodonAdaptationIndex:
    """A codon adaptaion index (CAI) implementation.
    
    This class implements the codon adaptaion index (CAI) described by Sharp and
    Li (Nucleic Acids Res. 1987 Feb 11;15(3):1281-95).

    methods:

    set_cai_index(Index):

    This method sets-up an index to be used when calculating CAI for a gene.
    Just pass a dictionary similar to the SharpEcoliIndex in CodonUsageIndices
    module.

    generate_index(FastaFile):

    This method takes a location of a FastaFile and generates an index. This
    index can later be used to calculate CAI of a gene.

    cai_for_gene(DNAsequence):

    This method uses the Index (either the one you set or the one you generated)
    and returns the CAI for the DNA sequence.

    print_index():
    This method prints out the index you used.

    NOTE - This implementation does not currently cope with alternative genetic
    codes, only the synonymous codons in the standard table are considered.
    """
    def __init__(self):
        self.index = {}
        self.codon_count={}
    
    # use this method with predefined CAI index
    def set_cai_index(self, Index):
        self.index = Index  
    
    def generate_index(self, FastaFile):
        """Generate a codon usage index from a FASTA file of CDS sequences.
        
        This method takes a location of a Fasta file containing CDS sequences
        (which must all have a whole number of codons) and generates a codon
        usage index. This index can later be used to calculate CAI of a gene.
        """
        # first make sure i am not overwriting an existing index:
        if self.index != {} or self.codon_count!={}:
            raise ValueError("an index has already been set or a codon count has been done. cannot overwrite either.")
        # count codon occurances in the file.
        self._count_codons(FastaFile)   
    
        # now to calculate the index we first need to sum the number of times
        # synonymous codons were used all together.
<<<<<<< HEAD
        for AA in list(SynonymousCodons.keys()):
=======
        for AA in SynonymousCodons:
>>>>>>> 83562977
            Sum=0.0
            RCSU=[] # RCSU values are equal to CodonCount/((1/num of synonymous codons) * sum of all synonymous codons)
            
            for codon in SynonymousCodons[AA]:
                Sum += self.codon_count[codon]
            # calculate the RSCU value for each of the codons
            for codon in SynonymousCodons[AA]:
                RCSU.append(self.codon_count[codon]/((1.0/len(SynonymousCodons[AA]))*Sum))
            # now generate the index W=RCSUi/RCSUmax:
            RCSUmax = max(RCSU)
            for i in range(len(SynonymousCodons[AA])):
                self.index[SynonymousCodons[AA][i]]= RCSU[i]/RCSUmax
        
        
    def cai_for_gene(self, DNAsequence):
        """Calculate the CAI (float) for the provided DNA sequence (string).
        
        This method uses the Index (either the one you set or the one you generated)
        and returns the CAI for the DNA sequence.
        """
        caiValue = 0
        LengthForCai = 0
        # if no index is set or generated, the default SharpEcoliIndex will be used.
        if self.index=={}:
            self.set_cai_index(SharpEcoliIndex)
            
        if DNAsequence.islower():
            DNAsequence = DNAsequence.upper()
        for i in range (0,len(DNAsequence),3):
            codon = DNAsequence[i:i+3]
            if codon in self.index:
                if codon!='ATG' and codon!= 'TGG': #these two codons are always one, exclude them.
                    caiValue += math.log(self.index[codon])
                    LengthForCai += 1
            elif codon not in ['TGA','TAA', 'TAG']: # some indices you will use may not include stop codons.
                raise TypeError("illegal codon in sequence: %s.\n%s" % (codon, self.index))
        return math.exp(caiValue*(1.0/(LengthForCai-1)))
            
    def _count_codons(self, FastaFile):
        handle = open(FastaFile, 'r')
        
        # make the codon dictionary local
        self.codon_count = CodonsDict.copy()

        # iterate over sequence and count all the codons in the FastaFile.
        for cur_record in SeqIO.parse(handle, "fasta"):
            # make sure the sequence is lower case
            if str(cur_record.seq).islower():
                DNAsequence = str(cur_record.seq).upper()
            else:
                DNAsequence = str(cur_record.seq)
            for i in range(0,len(DNAsequence),3):
                codon = DNAsequence[i:i+3]
                if codon in self.codon_count:
                    self.codon_count[codon] += 1
                else:
                    raise TypeError("illegal codon %s in gene: %s" % (codon, cur_record.id))
        handle.close()
    
    # this just gives the index when the objects is printed.
    def print_index (self):
        """This method prints out the index you used."""
<<<<<<< HEAD
        X=list(self.index.keys())
        X.sort()
        for i in X:
=======
        for i in sorted(self.index):
>>>>>>> 83562977
            print("%s\t%.3f" %(i, self.index[i]))
        <|MERGE_RESOLUTION|>--- conflicted
+++ resolved
@@ -83,11 +83,7 @@
     
         # now to calculate the index we first need to sum the number of times
         # synonymous codons were used all together.
-<<<<<<< HEAD
-        for AA in list(SynonymousCodons.keys()):
-=======
         for AA in SynonymousCodons:
->>>>>>> 83562977
             Sum=0.0
             RCSU=[] # RCSU values are equal to CodonCount/((1/num of synonymous codons) * sum of all synonymous codons)
             
@@ -150,12 +146,6 @@
     # this just gives the index when the objects is printed.
     def print_index (self):
         """This method prints out the index you used."""
-<<<<<<< HEAD
-        X=list(self.index.keys())
-        X.sort()
-        for i in X:
-=======
         for i in sorted(self.index):
->>>>>>> 83562977
             print("%s\t%.3f" %(i, self.index[i]))
         