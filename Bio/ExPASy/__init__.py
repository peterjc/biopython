--- conflicted
+++ resolved
@@ -80,11 +80,7 @@
         import warnings
         import Bio
         warnings.warn("The cgi argument in get_sprot_raw is not "
-<<<<<<< HEAD
-                      "supported anymore", DeprecationWarning)
-=======
                       "supported anymore", Bio.BiopythonDeprecationWarning)
->>>>>>> a29151f2
     return urllib.request.urlopen("http://www.uniprot.org/uniprot/%s.txt" % id)
 
 def sprot_search_ful(text, make_wild=None, swissprot=1, trembl=None,
