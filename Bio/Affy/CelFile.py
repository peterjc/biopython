# Copyright 2004 by Harry Zuzan.  All rights reserved.
# This code is part of the Biopython distribution and governed by its
# license.  Please see the LICENSE file that should have been included
# as part of this package.

"""
Classes for accessing the information in Affymetrix cel files.

Functions:
read      Read a cel file and store its contents in a Record

Classes:
Record    Contains the information from a cel file


<<<<<<< HEAD
The following classes are obsolete:
=======
The following classes are DEPRECATED:
>>>>>>> 3193293a

class CelParser: parses cel files
class CelRecord: stores the information from a cel file

"""

import numpy

class Record:
    """
    Stores the information in a cel file
    """
    def __init__(self):
        self.intensities = None
        self.stdevs = None
        self.npix = None
        self.nrows = None
        self.ncols = None


def read(handle):
    """
    Read the information in a cel file, and store it in a Record.
    """
    # Needs error handling.
    # Needs to know the chip design.
    record = Record()
    section = ""
    for line in handle:
        if not line.strip():
            continue
        if line[:8]=="[HEADER]":
            section = "HEADER"
        elif line[:11]=="[INTENSITY]":
            section = "INTENSITY"
            record.intensities  = numpy.zeros((record.nrows, record.ncols))
            record.stdevs = numpy.zeros((record.nrows, record.ncols))
            record.npix = numpy.zeros((record.nrows, record.ncols), int)
        elif line[0]=="[":
            section = ""
        elif section=="HEADER":
            keyword, value = line.split("=", 1)
            if keyword=="Cols":
                record.ncols = int(value)
            elif keyword=="Rows":
                record.nrows = int(value)
        elif section=="INTENSITY":
            if "=" in line:
                continue
            words = line.split()
            y, x = list(map(int, words[:2]))
            record.intensities[x,y]  = float(words[2])
            record.stdevs[x,y] = float(words[3])
            record.npix[x,y]  = int(words[4])
    return record


# Everything below is considered obsolete

from Bio.ParserSupport import AbstractConsumer
from numpy import *

class CelScanner:
<<<<<<< HEAD
    """Scanner for Affymetrix CEL files (OBSOLETE)
=======
    """Scanner for Affymetrix CEL files (DEPRECATED)
>>>>>>> 3193293a

    Methods:
    feed     Feed data into the scanner.

    The scanner generates (and calls the consumer) the following
    types of events:

    Rows - the number of rows on the microarray
    Cols - the number of columns on the microarray
    StartIntensity - generated when the section [INTENSITY] is found
    ReadIntensity - one line in the section [INTENSITY]

<<<<<<< HEAD
    This class is OBSOLETE; please use the read() function in this module.
    """
=======
    This class is DEPRECATED; please use the read() function in this module.
    """
    def __init__(self):
        import warnings
        warnings.warn("Bio.Affy.CelFile.CelScanner is deprecated; please use the read() function in this module instead",
                      DeprecatingWarning)
>>>>>>> 3193293a
    def feed(self, handle, consumer):
        """scanner.feed(handle, consumer)

        Feed in a handle to a Cel file for scanning.  handle is a file-like
        object that contains the Cel file.  consumer is a Consumer
        object that will receive events as the report is scanned.
        """
        section = ""
        for line in handle:
            if line.strip()=="": continue
            if line[0]=="[":
                section = ""
                if line[:8]=="[HEADER]":
                    section = "HEADER"
                elif line[:11]=="[INTENSITY]":
                    section = "INTENSITY"
                    consumer.StartIntensity()
                continue
            if section=="HEADER":
                keyword, value = line.split("=", 1)
                if keyword=="Cols": consumer.Cols(value)
                if keyword=="Rows": consumer.Rows(value)
                continue
            elif section=="INTENSITY":
                if "=" in line: continue
                consumer.ReadIntensity(line)


class CelConsumer(AbstractConsumer):
<<<<<<< HEAD
    """Consumer for Affymetrix CEL files (OBSOLETE)

    This class is OBSOLETE; please use the read() function in this module.
    """

    def __init__(self):
=======
    """Consumer for Affymetrix CEL files (DEPRECATED)

    This class is DEPRECATED; please use the read() function in this module.
    """

    def __init__(self):
        import warnings
        warnings.warn("Bio.Affy.CelFile.CelConsumer is deprecated; please use the read() function in this module instead",
                      DeprecationWarning)

>>>>>>> 3193293a
        self._mean  = None
        self._stdev = None
        self._npix  = None

    def Cols(self, value):
        self._cols = int(value)

    def Rows(self, value):
        self._rows = int(value)

    def StartIntensity(self):
        self._mean  = zeros((self._rows, self._cols))
        self._stdev = zeros((self._rows, self._cols))
        self._npix  = zeros((self._rows, self._cols), int)

    def ReadIntensity(self, line):
        y, x, mean, stdev, npix = list(map(float, line.split()))
        x = int(x)
        y = int(y)
        self._mean[x,y]  = mean
        self._stdev[x,y] = stdev
        self._npix[x,y]  = int(npix)

class CelRecord:
    """
<<<<<<< HEAD
    Stores the information in a cel file (OBSOLETE).
=======
    Stores the information in a cel file (DEPRECATED).
>>>>>>> 3193293a

    Needs error handling.
    Needs to know the chip design.

<<<<<<< HEAD
    This class is OBSOLETE; please use the Record class instead.
=======
    This class is DEPRECATED; please use the Record class instead.
>>>>>>> 3193293a
    """


    def __init__(self, data_dict):
        """
        Pass the data attributes as a dictionary.
        """
<<<<<<< HEAD
=======
        import warnings
        warnings.warn("Bio.Affy.CelFile.CelRecord is deprecated; please use the read() function in this module instead",
                      DeprecationWarning)

>>>>>>> 3193293a
        from copy import deepcopy as dcopy

        self._intensities = dcopy(data_dict['intensities'])
        self._stdevs      = dcopy(data_dict['stdevs'])
        self._npix        = dcopy(data_dict['npix'])

        self._nrows, self._ncols = self._intensities.shape


    def intensities(self):
        """
        Return a two dimensional array of probe cell intensities.
        Dimension 1 -> rows
        Dimension 2 -> columns
        """
        return self._intensities


    def stdevs(self):
        """
        Return a two dimensional array of probe cell standard deviations.
        Dimension 1 -> rows
        Dimension 2 -> columns
        """
        return self._stdevs


    def npix(self):
        """
        Return a two dimensional array of the number of pixels in a probe cell.
        Dimension 1 -> rows
        Dimension 2 -> columns
        """
        return self._npix


    def nrows(self):
        """
        The number of rows of probe cells in an array.
        """
        return self._nrows

    def ncols(self):
        """
        The number of columns of probe cells in an array.
        """
        return self._ncols

    def size(self):
        """
        The size of the probe cell array as a tuple (nrows,ncols).
        """
        return self._nrows, self._ncols



class CelParser:
    """
    Takes a handle to an Affymetrix cel file, parses the file and
    returns an instance of a CelRecord

    This class needs error handling.

<<<<<<< HEAD
    This class is OBSOLETE; please use the read() function in this module
=======
    This class is DEPRECATED; please use the read() function in this module
>>>>>>> 3193293a
    instead.
    """

    def __init__(self, handle=None):
        """
        Usually load the class with the cel file (not file name) as
        an argument.
        """
<<<<<<< HEAD
=======
        import warnings
        warnings.warn("Bio.Affy.CelFile.CelParser is deprecated; please use the read() function in this module instead",
                      DeprecatingWarning)
>>>>>>> 3193293a
        
        self._intensities = None
        self._stdevs      = None
        self._npix        = None

        if handle is not None: self.parse(handle)


    def parse(self, handle):
        """
        Takes a handle to a cel file, parses it
        and stores it in the three arrays.

        There is more information in the cel file that could be retrieved
        and stored in CelRecord.  The chip type should be a priority.
        """

        # (self._intensities, self._stdevs, self._npix) = _cel.parse(data)
        scanner = CelScanner()
        consumer = CelConsumer()
        scanner.feed(handle, consumer)
        self._intensities = consumer._mean
        self._stdevs = consumer._stdev
        self._npix = consumer._npix
        self._nrows = self._intensities.shape[0]
        self._ncols = self._intensities.shape[1]


    def __call__(self):
        """
        Returns the parsed data as a CelRecord.
        """

        record_dict = {}
        record_dict['intensities'] = self._intensities
        record_dict['stdevs'] = self._stdevs
        record_dict['npix'] = self._npix

        return CelRecord(record_dict)
<|MERGE_RESOLUTION|>--- conflicted
+++ resolved
@@ -13,11 +13,7 @@
 Record    Contains the information from a cel file
 
 
-<<<<<<< HEAD
-The following classes are obsolete:
-=======
 The following classes are DEPRECATED:
->>>>>>> 3193293a
 
 class CelParser: parses cel files
 class CelRecord: stores the information from a cel file
@@ -81,11 +77,7 @@
 from numpy import *
 
 class CelScanner:
-<<<<<<< HEAD
-    """Scanner for Affymetrix CEL files (OBSOLETE)
-=======
     """Scanner for Affymetrix CEL files (DEPRECATED)
->>>>>>> 3193293a
 
     Methods:
     feed     Feed data into the scanner.
@@ -98,17 +90,12 @@
     StartIntensity - generated when the section [INTENSITY] is found
     ReadIntensity - one line in the section [INTENSITY]
 
-<<<<<<< HEAD
-    This class is OBSOLETE; please use the read() function in this module.
-    """
-=======
     This class is DEPRECATED; please use the read() function in this module.
     """
     def __init__(self):
         import warnings
         warnings.warn("Bio.Affy.CelFile.CelScanner is deprecated; please use the read() function in this module instead",
                       DeprecatingWarning)
->>>>>>> 3193293a
     def feed(self, handle, consumer):
         """scanner.feed(handle, consumer)
 
@@ -138,14 +125,6 @@
 
 
 class CelConsumer(AbstractConsumer):
-<<<<<<< HEAD
-    """Consumer for Affymetrix CEL files (OBSOLETE)
-
-    This class is OBSOLETE; please use the read() function in this module.
-    """
-
-    def __init__(self):
-=======
     """Consumer for Affymetrix CEL files (DEPRECATED)
 
     This class is DEPRECATED; please use the read() function in this module.
@@ -156,7 +135,6 @@
         warnings.warn("Bio.Affy.CelFile.CelConsumer is deprecated; please use the read() function in this module instead",
                       DeprecationWarning)
 
->>>>>>> 3193293a
         self._mean  = None
         self._stdev = None
         self._npix  = None
@@ -182,20 +160,12 @@
 
 class CelRecord:
     """
-<<<<<<< HEAD
-    Stores the information in a cel file (OBSOLETE).
-=======
     Stores the information in a cel file (DEPRECATED).
->>>>>>> 3193293a
 
     Needs error handling.
     Needs to know the chip design.
 
-<<<<<<< HEAD
-    This class is OBSOLETE; please use the Record class instead.
-=======
     This class is DEPRECATED; please use the Record class instead.
->>>>>>> 3193293a
     """
 
 
@@ -203,13 +173,10 @@
         """
         Pass the data attributes as a dictionary.
         """
-<<<<<<< HEAD
-=======
         import warnings
         warnings.warn("Bio.Affy.CelFile.CelRecord is deprecated; please use the read() function in this module instead",
                       DeprecationWarning)
 
->>>>>>> 3193293a
         from copy import deepcopy as dcopy
 
         self._intensities = dcopy(data_dict['intensities'])
@@ -273,11 +240,7 @@
 
     This class needs error handling.
 
-<<<<<<< HEAD
-    This class is OBSOLETE; please use the read() function in this module
-=======
     This class is DEPRECATED; please use the read() function in this module
->>>>>>> 3193293a
     instead.
     """
 
@@ -286,12 +249,9 @@
         Usually load the class with the cel file (not file name) as
         an argument.
         """
-<<<<<<< HEAD
-=======
         import warnings
         warnings.warn("Bio.Affy.CelFile.CelParser is deprecated; please use the read() function in this module instead",
                       DeprecatingWarning)
->>>>>>> 3193293a
         
         self._intensities = None
         self._stdevs      = None
