"""Extract information from alignment objects.

In order to try and avoid huge alignment objects with tons of functions,
functions which return summary type information about alignments should
be put into classes in this module.

classes:
o SummaryInfo
o PSSM
"""

# standard library
import math
import sys

# biopython modules
from Bio import Alphabet
from Bio.Alphabet import IUPAC
from Bio.Seq import Seq
from Bio.SubsMat import FreqTable

# Expected random distributions for 20-letter protein, and
# for 4-letter nucleotide alphabets
Protein20Random = 0.05
Nucleotide4Random = 0.25
class SummaryInfo:
    """Calculate summary info about the alignment.

    This class should be used to caclculate information summarizing the
    results of an alignment. This may either be straight consensus info
    or more complicated things.
    """
    def __init__(self, alignment):
        """Initialize with the alignment to calculate information on.
           ic_vector attribute. A dictionary. Keys: column numbers. Values:
        """
        self.alignment = alignment
        self.ic_vector = {}

    def dumb_consensus(self, threshold = .7, ambiguous = "X",
                       consensus_alpha = None, require_multiple = 0):
        """Output a fast consensus sequence of the alignment.

        This doesn't do anything fancy at all. It will just go through the
        sequence residue by residue and count up the number of each type
        of residue (ie. A or G or T or C for DNA) in all sequences in the
        alignment. If the percentage of the most common residue type is
        greater then the passed threshold, then we will add that residue type,
        otherwise an ambiguous character will be added.

        This could be made a lot fancier (ie. to take a substitution matrix
        into account), but it just meant for a quick and dirty consensus.

        Arguments:
        o threshold - The threshold value that is required to add a particular
        atom.
        o ambiguous - The ambiguous character to be added when the threshold is
        not reached.
        o consensus_alpha - The alphabet to return for the consensus sequence.
        If this is None, then we will try to guess the alphabet.
        o require_multiple - If set as 1, this will require that more than
        1 sequence be part of an alignment to put it in the consensus (ie.
        not just 1 sequence and gaps).
        """
        # Iddo Friedberg, 1-JUL-2004: changed ambiguous default to "X"
        consensus = ''

        # find the length of the consensus we are creating
        con_len = self.alignment.get_alignment_length()

        # go through each seq item
        for n in range(con_len):
            # keep track of the counts of the different atoms we get
            atom_dict = {}
            num_atoms = 0

            for record in self.alignment._records:
                # make sure we haven't run past the end of any sequences
                # if they are of different lengths
                if n < len(record.seq):
                    if record.seq[n] != '-' and record.seq[n] != '.':
<<<<<<< HEAD
                        if record.seq[n] not in list(atom_dict.keys()):
=======
                        if record.seq[n] not in atom_dict:
>>>>>>> 83562977
                            atom_dict[record.seq[n]] = 1
                        else:
                            atom_dict[record.seq[n]] += 1

                        num_atoms = num_atoms + 1

            max_atoms = []
            max_size = 0

<<<<<<< HEAD
            for atom in list(atom_dict.keys()):
=======
            for atom in atom_dict:
>>>>>>> 83562977
                if atom_dict[atom] > max_size:
                    max_atoms = [atom]
                    max_size = atom_dict[atom]
                elif atom_dict[atom] == max_size:
                    max_atoms.append(atom)

            if require_multiple and num_atoms == 1:
                consensus += ambiguous
            elif (len(max_atoms) == 1) and ((float(max_size)/float(num_atoms))
                                         >= threshold):
                consensus += max_atoms[0]
            else:
                consensus += ambiguous

        # we need to guess a consensus alphabet if one isn't specified
        if consensus_alpha is None:
            consensus_alpha = self._guess_consensus_alphabet(ambiguous)

        return Seq(consensus, consensus_alpha)

    def gap_consensus(self, threshold = .7, ambiguous = "X",
                       consensus_alpha = None, require_multiple = 0):
        """Same as dumb_consensus(), but allows gap on the output.

        Things to do: Let the user define that with only one gap, the result
        character in consensus is gap. Let the user select gap character, now
        it takes the same is input.
        """
        # Iddo Friedberg, 1-JUL-2004: changed ambiguous default to "X"
        consensus = ''

        # find the length of the consensus we are creating
        con_len = self.alignment.get_alignment_length()

        # go through each seq item
        for n in range(con_len):
            # keep track of the counts of the different atoms we get
            atom_dict = {}
            num_atoms = 0

            for record in self.alignment._records:
                # make sure we haven't run past the end of any sequences
                # if they are of different lengths
                if n < len(record.seq):
<<<<<<< HEAD
                    if record.seq[n] not in list(atom_dict.keys()):
=======
                    if record.seq[n] not in atom_dict:
>>>>>>> 83562977
                        atom_dict[record.seq[n]] = 1
                    else:
                        atom_dict[record.seq[n]] += 1

                    num_atoms += 1

            max_atoms = []
            max_size = 0

<<<<<<< HEAD
            for atom in list(atom_dict.keys()):
=======
            for atom in atom_dict:
>>>>>>> 83562977
                if atom_dict[atom] > max_size:
                    max_atoms = [atom]
                    max_size = atom_dict[atom]
                elif atom_dict[atom] == max_size:
                    max_atoms.append(atom)

            if require_multiple and num_atoms == 1:
                consensus += ambiguous
            elif (len(max_atoms) == 1) and ((float(max_size)/float(num_atoms))
                                         >= threshold):
                consensus += max_atoms[0]
            else:
                consensus += ambiguous

        # we need to guess a consensus alphabet if one isn't specified
        if consensus_alpha is None:
            #TODO - Should we make this into a Gapped alphabet?
            consensus_alpha = self._guess_consensus_alphabet(ambiguous)

        return Seq(consensus, consensus_alpha)
          
    def _guess_consensus_alphabet(self, ambiguous):
        """Pick an (ungapped) alphabet for an alignment consesus sequence.

        This just looks at the sequences we have, checks their type, and
        returns as appropriate type which seems to make sense with the
        sequences we've got.
        """
        #Start with the (un-gapped version of) the alignment alphabet
        a = Alphabet._get_base_alphabet(self.alignment._alphabet)

        #Now check its compatible with all the rest of the sequences
        for record in self.alignment:
            #Get the (un-gapped version of) the sequence's alphabet
            alt =  Alphabet._get_base_alphabet(record.seq.alphabet)
            if not isinstance(alt, a.__class__):
                raise ValueError \
                ("Alignment contains a sequence with an incompatible alphabet.")

        #Check the ambiguous character we are going to use in the consensus
        #is in the alphabet's list of valid letters (if defined).
        if hasattr(a, "letters") and a.letters is not None \
        and ambiguous not in a.letters:
            #We'll need to pick a more generic alphabet...
            if isinstance(a, IUPAC.IUPACUnambiguousDNA):
                if ambiguous in IUPAC.IUPACUnambiguousDNA().letters:
                    a = IUPAC.IUPACUnambiguousDNA()
                else:
                    a = Alphabet.generic_dna
            elif isinstance(a, IUPAC.IUPACUnambiguousRNA):
                if ambiguous in IUPAC.IUPACUnambiguousRNA().letters:
                    a = IUPAC.IUPACUnambiguousRNA()
                else:
                    a = Alphabet.generic_rna
            elif isinstance(a, IUPAC.IUPACProtein):
                if ambiguous in IUPAC.ExtendedIUPACProtein().letters:
                    a = IUPAC.ExtendedIUPACProtein()
                else:
                    a = Alphabet.generic_protein
            else:
                a = Alphabet.single_letter_alphabet
        return a

    def replacement_dictionary(self, skip_chars = []):
        """Generate a replacement dictionary to plug into a substitution matrix
        
        This should look at an alignment, and be able to generate the number
        of substitutions of different residues for each other in the
        aligned object.

        Will then return a dictionary with this information:
        {('A', 'C') : 10, ('C', 'A') : 12, ('G', 'C') : 15 ....}

        This also treats weighted sequences. The following example shows how
        we calculate the replacement dictionary. Given the following
        multiple sequence alignments:

        GTATC  0.5
        AT--C  0.8
        CTGTC  1.0

        For the first column we have:
        ('A', 'G') : 0.5 * 0.8 = 0.4
        ('C', 'G') : 0.5 * 1.0 = 0.5
        ('A', 'C') : 0.8 * 1.0 = 0.8

        We then continue this for all of the columns in the alignment, summing
        the information for each substitution in each column, until we end
        up with the replacement dictionary.

        Arguments:
        o skip_chars - A list of characters to skip when creating the dictionary.
        For instance, you might have Xs (screened stuff) or Ns, and not want
        to include the ambiguity characters in the dictionary.
        """
        # get a starting dictionary based on the alphabet of the alignment
        rep_dict, skip_items = self._get_base_replacements(skip_chars)

        # iterate through each record
        for rec_num1 in range(len(self.alignment._records)):
            # iterate through each record from one beyond the current record
            # to the end of the list of records
            for rec_num2 in range(rec_num1 + 1, len(self.alignment._records)):
                # for each pair of records, compare the sequences and add
                # the pertinent info to the dictionary
                rep_dict = self._pair_replacement(
                    self.alignment._records[rec_num1].seq,
                    self.alignment._records[rec_num2].seq,
                    self.alignment._records[rec_num1].annotations.get('weight',1.0),
                    self.alignment._records[rec_num2].annotations.get('weight',1.0),
                    rep_dict, skip_items)

        return rep_dict

    def _pair_replacement(self, seq1, seq2, weight1, weight2,
                          start_dict, ignore_chars):
        """Compare two sequences and generate info on the replacements seen.

        Arguments:
        o seq1, seq2 - The two sequences to compare.
        o weight1, weight2 - The relative weights of seq1 and seq2.
        o start_dict - The dictionary containing the starting replacement
        info that we will modify.
        o ignore_chars - A list of characters to ignore when calculating
        replacements (ie. '-').

        Returns:
        o A replacment dictionary which is modified from initial_dict with
        the information from the sequence comparison.
        """
        # loop through each residue in the sequences
        for residue_num in range(len(seq1)):
            residue1 = seq1[residue_num]
            try:
                residue2 = seq2[residue_num]
            # if seq2 is shorter, then we just stop looking at replacements
            # and return the information
            except IndexError:
                return start_dict

            # if the two residues are characters we want to count
            if (residue1 not in ignore_chars) and (residue2 not in ignore_chars):
                try:
                    # add info about the replacement to the dictionary,
                    # modified by the sequence weights
                    start_dict[(residue1, residue2)] += weight1 * weight2
                                         
                # if we get a key error, then we've got a problem with alphabets
                except KeyError:
                    raise ValueError("Residues %s, %s not found in alphabet %s"
                                     % (residue1, residue2,
                                        self.alignment._alphabet))

        return start_dict


    def _get_all_letters(self):
        """Returns a string containing the expected letters in the alignment."""
        all_letters = self.alignment._alphabet.letters
        if all_letters is None \
        or (isinstance(self.alignment._alphabet, Alphabet.Gapped) \
        and all_letters == self.alignment._alphabet.gap_char):
            #We are dealing with a generic alphabet class where the
            #letters are not defined!  We must build a list of the
            #letters used...
            set_letters = set()
            for record in self.alignment:
                #Note the built in set does not have a union_update
                #which was provided by the sets module's Set
                set_letters = set_letters.union(record.seq)
            list_letters = list(set_letters)
            list_letters.sort()
            all_letters = "".join(list_letters)
        return all_letters

    def _get_base_replacements(self, skip_items = []):
        """Get a zeroed dictonary of all possible letter combinations.

        This looks at the type of alphabet and gets the letters for it.
        It then creates a dictionary with all possible combinations of these
        letters as keys (ie. ('A', 'G')) and sets the values as zero.

        Returns:
        o The base dictionary created
        o A list of alphabet items to skip when filling the dictionary.Right
        now the only thing I can imagine in this list is gap characters, but
        maybe X's or something else might be useful later. This will also
        include any characters that are specified to be skipped.
        """
        base_dictionary = {}
        all_letters = self._get_all_letters()

        # if we have a gapped alphabet we need to find the gap character
        # and drop it out
        if isinstance(self.alignment._alphabet, Alphabet.Gapped):
            skip_items.append(self.alignment._alphabet.gap_char)
            all_letters = all_letters.replace(self.alignment._alphabet.gap_char,'')

        # now create the dictionary
        for first_letter in all_letters:
            for second_letter in all_letters:
                if (first_letter not in skip_items and
                    second_letter not in skip_items):
                    base_dictionary[(first_letter, second_letter)] = 0

        return base_dictionary, skip_items


    def pos_specific_score_matrix(self, axis_seq = None,
                                  chars_to_ignore = []):
        """Create a position specific score matrix object for the alignment.

        This creates a position specific score matrix (pssm) which is an
        alternative method to look at a consensus sequence.

        Arguments:
        o chars_to_ignore - A listing of all characters not to include in
        the pssm.  If the alignment alphabet declares a gap character,
        then it will be excluded automatically.
        o axis_seq - An optional argument specifying the sequence to
        put on the axis of the PSSM. This should be a Seq object. If nothing
        is specified, the consensus sequence, calculated with default
        parameters, will be used.

        Returns:
        o A PSSM (position specific score matrix) object.
        """
        # determine all of the letters we have to deal with
        all_letters = self._get_all_letters()
        assert all_letters

        if not isinstance(chars_to_ignore, list):
            raise TypeError("chars_to_ignore should be a list.")

        # if we have a gap char, add it to stuff to ignore
        if isinstance(self.alignment._alphabet, Alphabet.Gapped):
            chars_to_ignore.append(self.alignment._alphabet.gap_char)
        
        for char in chars_to_ignore:
            all_letters = all_letters.replace(char, '')

        if axis_seq:
            left_seq = axis_seq
            assert len(axis_seq) == self.alignment.get_alignment_length()
        else:
            left_seq = self.dumb_consensus()

        pssm_info = []
        # now start looping through all of the sequences and getting info
        for residue_num in range(len(left_seq)):
            score_dict = self._get_base_letters(all_letters)
            for record in self.alignment._records:
                try:
                    this_residue = record.seq[residue_num]
                # if we hit an index error we've run out of sequence and
                # should not add new residues
                except IndexError:
                    this_residue = None
                    
                if this_residue and this_residue not in chars_to_ignore:
                    weight = record.annotations.get('weight', 1.0)
                    try:
                        score_dict[this_residue] += weight
                    # if we get a KeyError then we have an alphabet problem
                    except KeyError:
                        raise ValueError("Residue %s not found in alphabet %s"
                                     % (this_residue,
                                        self.alignment._alphabet))

            pssm_info.append((left_seq[residue_num],
                              score_dict))


        return PSSM(pssm_info)
                    
    def _get_base_letters(self, letters):
        """Create a zeroed dictionary with all of the specified letters.
        """
        base_info = {}
        for letter in letters:
            base_info[letter] = 0

        return base_info

    def information_content(self, start = 0,
                            end = None,
                            e_freq_table = None, log_base = 2,
                            chars_to_ignore = []):
        """Calculate the information content for each residue along an alignment.

        Arguments:
        o start, end - The starting an ending points to calculate the
        information content. These points should be relative to the first
        sequence in the alignment, starting at zero (ie. even if the 'real'
        first position in the seq is 203 in the initial sequence, for
        the info content, we need to use zero). This defaults to the entire
        length of the first sequence.
        o e_freq_table - A FreqTable object specifying the expected frequencies
        for each letter in the alphabet we are using (e.g. {'G' : 0.4,
        'C' : 0.4, 'T' : 0.1, 'A' : 0.1}). Gap characters should not be
        included, since these should not have expected frequencies.
        o log_base - The base of the logathrim to use in calculating the
        information content. This defaults to 2 so the info is in bits.
        o chars_to_ignore - A listing of characterw which should be ignored
        in calculating the info content.

        Returns:
        o A number representing the info content for the specified region.

        Please see the Biopython manual for more information on how information
        content is calculated.
        """
        # if no end was specified, then we default to the end of the sequence
        if end is None:
            end = len(self.alignment._records[0].seq)
        
        if start < 0 or end > len(self.alignment._records[0].seq):
            raise ValueError \
                  ("Start (%s) and end (%s) are not in the range %s to %s"
                   % (start, end, 0, len(self.alignment._records[0].seq)))
        # determine random expected frequencies, if necessary
        random_expected = None
        if not e_freq_table:
            #TODO - What about ambiguous alphabets?
            base_alpha = Alphabet._get_base_alphabet(self.alignment._alphabet)
            if isinstance(base_alpha, Alphabet.ProteinAlphabet):
                random_expected = Protein20Random
            elif isinstance(base_alpha, Alphabet.NucleotideAlphabet):
                random_expected = Nucleotide4Random
            else:
                errstr = "Error in alphabet: not Nucleotide or Protein, "
                errstr += "supply expected frequencies"
                raise ValueError(errstr)
            del base_alpha
        elif not isinstance(e_freq_table, FreqTable.FreqTable):
            raise ValueError("e_freq_table should be a FreqTable object")
            

        # determine all of the letters we have to deal with
        all_letters = self._get_all_letters()
        for char in chars_to_ignore:
            all_letters = all_letters.replace(char, '')

        info_content = {}
        for residue_num in range(start, end):
            freq_dict = self._get_letter_freqs(residue_num,
                                               self.alignment._records,
                                               all_letters, chars_to_ignore)
            # print freq_dict,
            column_score = self._get_column_info_content(freq_dict,
                                                         e_freq_table,
                                                         log_base,
                                                         random_expected)

            info_content[residue_num] = column_score
        # sum up the score
        total_info = 0
        for column_info in list(info_content.values()):
            total_info += column_info
        # fill in the ic_vector member: holds IC for each column
<<<<<<< HEAD
        for i in list(info_content.keys()):
=======
        for i in info_content:
>>>>>>> 83562977
            self.ic_vector[i] = info_content[i]
        return total_info

    def _get_letter_freqs(self, residue_num, all_records, letters, to_ignore):
        """Determine the frequency of specific letters in the alignment.

        Arguments:
        o residue_num - The number of the column we are getting frequencies
        from.
        o all_records - All of the SeqRecords in the alignment.
        o letters - The letters we are interested in getting the frequency
        for.
        o to_ignore - Letters we are specifically supposed to ignore.

        This will calculate the frequencies of each of the specified letters
        in the alignment at the given frequency, and return this as a
        dictionary where the keys are the letters and the values are the
        frequencies.
        """
        freq_info = self._get_base_letters(letters)

        total_count = 0
        # collect the count info into the dictionary for all the records
        for record in all_records:
            try:
                if record.seq[residue_num] not in to_ignore:
                    weight = record.annotations.get('weight',1.0)
                    freq_info[record.seq[residue_num]] += weight
                    total_count += weight
            # getting a key error means we've got a problem with the alphabet 
            except KeyError:
                raise ValueError("Residue %s not found in alphabet %s"
                                 % (record.seq[residue_num],
                                    self.alignment._alphabet))

        if total_count == 0:
            # This column must be entirely ignored characters
<<<<<<< HEAD
            for letter in list(freq_info.keys()):
=======
            for letter in freq_info:
>>>>>>> 83562977
                assert freq_info[letter] == 0
                #TODO - Map this to NA or NaN?
        else:
            # now convert the counts into frequencies
<<<<<<< HEAD
            for letter in list(freq_info.keys()):
=======
            for letter in freq_info:
>>>>>>> 83562977
                freq_info[letter] = freq_info[letter] / total_count

        return freq_info
            
    def _get_column_info_content(self, obs_freq, e_freq_table, log_base,
                                 random_expected):
        """Calculate the information content for a column.

        Arguments:
        o obs_freq - The frequencies observed for each letter in the column.
        o e_freq_table - An optional argument specifying the expected
        frequencies for each letter. This is a SubsMat.FreqTable instance.
        o log_base - The base of the logathrim to use in calculating the
        info content.
        """
        try:
            gap_char = self.alignment._alphabet.gap_char
        except AttributeError:
            #The alphabet doesn't declare a gap - there could be none
            #in the sequence... or just a vague alphabet.
            gap_char = "-" #Safe?
            
        if e_freq_table:
            if not isinstance(e_freq_table, FreqTable.FreqTable):
                raise ValueError("e_freq_table should be a FreqTable object")
            # check the expected freq information to make sure it is good
<<<<<<< HEAD
            for key in list(obs_freq.keys()):
=======
            for key in obs_freq:
>>>>>>> 83562977
                if (key != gap_char and key not in e_freq_table):
                    raise ValueError("Expected frequency letters %s "
                                     "do not match observed %s" \
                                     % (list(e_freq_table.keys()),
                                        list(obs_freq.keys()) - [gap_char]))
        
        total_info = 0.0

<<<<<<< HEAD
        for letter in list(obs_freq.keys()):
=======
        for letter in obs_freq:
>>>>>>> 83562977
            inner_log = 0.0
            # if we have expected frequencies, modify the log value by them
            # gap characters do not have expected frequencies, so they
            # should just be the observed frequency.
            if letter != gap_char:
                if e_freq_table:
                    inner_log = obs_freq[letter] / e_freq_table[letter]
                else:
                    inner_log = obs_freq[letter] / random_expected
            # if the observed frequency is zero, we don't add any info to the
            # total information content
            if inner_log > 0:
                letter_info = (obs_freq[letter] * 
                               math.log(inner_log) / math.log(log_base))
                total_info += letter_info
        return total_info 

    def get_column(self,col):
        return self.alignment.get_column(col)

class PSSM:
    """Represent a position specific score matrix.

    This class is meant to make it easy to access the info within a PSSM
    and also make it easy to print out the information in a nice table.

    Let's say you had an alignment like this:
    GTATC
    AT--C
    CTGTC

    The position specific score matrix (when printed) looks like:

      G A T C
    G 1 1 0 1
    T 0 0 3 0
    A 1 1 0 0
    T 0 0 2 0
    C 0 0 0 3

    You can access a single element of the PSSM using the following:

    your_pssm[sequence_number][residue_count_name]

    For instance, to get the 'T' residue for the second element in the
    above alignment you would need to do:

    your_pssm[1]['T']
    """
    def __init__(self, pssm):
        """Initialize with pssm data to represent.

        The pssm passed should be a list with the following structure:

        list[0] - The letter of the residue being represented (for instance,
        from the example above, the first few list[0]s would be GTAT...
        list[1] - A dictionary with the letter substitutions and counts.
        """
        self.pssm = pssm

    def __getitem__(self, pos):
        return self.pssm[pos][1]

    def __str__(self):
        out = " "
        all_residues = list(self.pssm[0][1].keys())
        all_residues.sort()
        
        # first print out the top header
        for res in all_residues:
            out += "   %s" % res
        out += "\n"

        # for each item, write out the substitutions
        for item in self.pssm:
            out += "%s " % item[0]
            for res in all_residues:
                out += " %.1f" % item[1][res]

            out += "\n"
        return out

    def get_residue(self, pos):
        """Return the residue letter at the specified position.
        """
        return self.pssm[pos][0]


def print_info_content(summary_info,fout=None,rep_record=0):
    """ Three column output: position, aa in representative sequence,
        ic_vector value"""
    fout = fout or sys.stdout
    if not summary_info.ic_vector:
        summary_info.information_content()
    rep_sequence = summary_info.alignment._records[rep_record].seq
    positions = list(summary_info.ic_vector.keys())
    positions.sort()
    for pos in positions:
        fout.write("%d %s %.3f\n" % (pos, rep_sequence[pos],
                   summary_info.ic_vector[pos]))

if __name__ == "__main__":
    print("Quick test")
    from Bio import AlignIO
    from Bio.Align.Generic import Alignment

    filename = "../../Tests/GFF/multi.fna"
    format = "fasta"
    expected = FreqTable.FreqTable({"A":0.25,"G":0.25,"T":0.25,"C":0.25},
                                   FreqTable.FREQ,
                                   IUPAC.unambiguous_dna)

    alignment = AlignIO.read(open(filename), format)
    for record in alignment:
        print(record.seq.tostring())
    print("="*alignment.get_alignment_length())
    
    summary = SummaryInfo(alignment)
    consensus = summary.dumb_consensus(ambiguous="N")
    print(consensus)
    consensus = summary.gap_consensus(ambiguous="N")
    print(consensus)
    print()
    print(summary.pos_specific_score_matrix(chars_to_ignore=['-'],
                                            axis_seq=consensus))
    print()
    #Have a generic alphabet, without a declared gap char, so must tell
    #provide the frequencies and chars to ignore explicitly.
    print(summary.information_content(e_freq_table=expected,
                                      chars_to_ignore=['-']))
    print()
    print("Trying a protein sequence with gaps and stops")

    alpha = Alphabet.HasStopCodon(Alphabet.Gapped(Alphabet.generic_protein, "-"), "*")
    a = Alignment(alpha)
    a.add_sequence("ID001", "MHQAIFIYQIGYP*LKSGYIQSIRSPEYDNW-")
    a.add_sequence("ID002", "MH--IFIYQIGYAYLKSGYIQSIRSPEY-NW*")
    a.add_sequence("ID003", "MHQAIFIYQIGYPYLKSGYIQSIRSPEYDNW*")
    print(a)
    print("="*a.get_alignment_length())

    s = SummaryInfo(a)
    c = s.dumb_consensus(ambiguous="X")
    print(c)
    c = s.gap_consensus(ambiguous="X")
    print(c)
    print()
    print(s.pos_specific_score_matrix(chars_to_ignore=['-', '*'], axis_seq=c))

    print(s.information_content(chars_to_ignore=['-', '*']))

    
    print("Done")<|MERGE_RESOLUTION|>--- conflicted
+++ resolved
@@ -79,11 +79,7 @@
                 # if they are of different lengths
                 if n < len(record.seq):
                     if record.seq[n] != '-' and record.seq[n] != '.':
-<<<<<<< HEAD
-                        if record.seq[n] not in list(atom_dict.keys()):
-=======
                         if record.seq[n] not in atom_dict:
->>>>>>> 83562977
                             atom_dict[record.seq[n]] = 1
                         else:
                             atom_dict[record.seq[n]] += 1
@@ -93,11 +89,7 @@
             max_atoms = []
             max_size = 0
 
-<<<<<<< HEAD
-            for atom in list(atom_dict.keys()):
-=======
             for atom in atom_dict:
->>>>>>> 83562977
                 if atom_dict[atom] > max_size:
                     max_atoms = [atom]
                     max_size = atom_dict[atom]
@@ -142,11 +134,7 @@
                 # make sure we haven't run past the end of any sequences
                 # if they are of different lengths
                 if n < len(record.seq):
-<<<<<<< HEAD
-                    if record.seq[n] not in list(atom_dict.keys()):
-=======
                     if record.seq[n] not in atom_dict:
->>>>>>> 83562977
                         atom_dict[record.seq[n]] = 1
                     else:
                         atom_dict[record.seq[n]] += 1
@@ -156,11 +144,7 @@
             max_atoms = []
             max_size = 0
 
-<<<<<<< HEAD
-            for atom in list(atom_dict.keys()):
-=======
             for atom in atom_dict:
->>>>>>> 83562977
                 if atom_dict[atom] > max_size:
                     max_atoms = [atom]
                     max_size = atom_dict[atom]
@@ -521,11 +505,7 @@
         for column_info in list(info_content.values()):
             total_info += column_info
         # fill in the ic_vector member: holds IC for each column
-<<<<<<< HEAD
-        for i in list(info_content.keys()):
-=======
         for i in info_content:
->>>>>>> 83562977
             self.ic_vector[i] = info_content[i]
         return total_info
 
@@ -563,20 +543,12 @@
 
         if total_count == 0:
             # This column must be entirely ignored characters
-<<<<<<< HEAD
-            for letter in list(freq_info.keys()):
-=======
             for letter in freq_info:
->>>>>>> 83562977
                 assert freq_info[letter] == 0
                 #TODO - Map this to NA or NaN?
         else:
             # now convert the counts into frequencies
-<<<<<<< HEAD
-            for letter in list(freq_info.keys()):
-=======
             for letter in freq_info:
->>>>>>> 83562977
                 freq_info[letter] = freq_info[letter] / total_count
 
         return freq_info
@@ -603,11 +575,7 @@
             if not isinstance(e_freq_table, FreqTable.FreqTable):
                 raise ValueError("e_freq_table should be a FreqTable object")
             # check the expected freq information to make sure it is good
-<<<<<<< HEAD
-            for key in list(obs_freq.keys()):
-=======
             for key in obs_freq:
->>>>>>> 83562977
                 if (key != gap_char and key not in e_freq_table):
                     raise ValueError("Expected frequency letters %s "
                                      "do not match observed %s" \
@@ -616,11 +584,7 @@
         
         total_info = 0.0
 
-<<<<<<< HEAD
-        for letter in list(obs_freq.keys()):
-=======
         for letter in obs_freq:
->>>>>>> 83562977
             inner_log = 0.0
             # if we have expected frequencies, modify the log value by them
             # gap characters do not have expected frequencies, so they
