import numpy

from Bio.Cluster.cluster import *

def _treesort(order, nodeorder, nodecounts, tree):
    # Find the order of the nodes consistent with the hierarchical clustering
    # tree, taking into account the preferred order of nodes.
    nNodes = len(tree)
    nElements = nNodes + 1
    neworder = numpy.zeros(nElements)
<<<<<<< HEAD
    clusterids = list(range(nElements))
=======
    clusterids = numpy.arange(nElements)
>>>>>>> d7ddb068
    for i in range(nNodes):
        i1 = tree[i].left
        i2 = tree[i].right
        if i1 < 0:
            order1 = nodeorder[-i1-1]
            count1 = nodecounts[-i1-1]
        else:
            order1 = order[i1]
            count1 = 1
        if i2 < 0:
            order2 = nodeorder[-i2-1]
            count2 = nodecounts[-i2-1]
        else:
            order2 = order[i2]
            count2 = 1
        # If order1 and order2 are equal, their order is determined
        # by the order in which they were clustered
        if i1 < i2:
            if order1 < order2:
                increase = count1
            else:
                increase = count2
            for j in range(nElements):
                clusterid = clusterids[j]
                if clusterid == i1 and order1 >= order2:
                    neworder[j] += increase
                if clusterid == i2 and order1 < order2:
                    neworder[j] += increase
                if clusterid == i1 or clusterid == i2:
                    clusterids[j] = -i-1
        else:
            if order1 <= order2:
                increase = count1
            else:
                increase = count2
            for j in range(nElements):
                clusterid = clusterids[j]
                if clusterid == i1 and order1 > order2:
                    neworder[j] += increase
                if clusterid == i2 and order1 <= order2:
                    neworder[j] += increase
                if clusterid == i1 or clusterid == i2:
                    clusterids[j] = -i-1
    return numpy.argsort(neworder)


def _savetree(jobname, tree, order, transpose):
    # Save the hierarchical clustering solution given by the tree, following
    # the specified order, in a file whose name is based on jobname.
    if transpose == 0:
        extension = ".gtr"
        keyword = "GENE"
    else:
        extension = ".atr"
        keyword = "ARRY"
    nnodes = len(tree)
    outputfile = open(jobname+extension, "w")
    nodeindex = 0
    nodeID = [''] * nnodes
    nodecounts = numpy.zeros(nnodes, int)
    nodeorder = numpy.zeros(nnodes)
    nodedist = numpy.array([node.distance for node in tree])
    for nodeindex in range(nnodes):
        min1 = tree[nodeindex].left
        min2 = tree[nodeindex].right
        nodeID[nodeindex] = "NODE%dX" % (nodeindex+1)
        outputfile.write(nodeID[nodeindex])
        outputfile.write("\t")
        if min1 < 0:
            index1 = -min1-1
            order1 = nodeorder[index1]
            counts1 = nodecounts[index1]
            outputfile.write(nodeID[index1]+"\t")
            nodedist[nodeindex] = max(nodedist[nodeindex],nodedist[index1])
        else:
            order1 = order[min1]
            counts1 = 1
            outputfile.write("%s%dX\t" % (keyword, min1))
        if min2 < 0:
            index2 = -min2-1
            order2 = nodeorder[index2]
            counts2 = nodecounts[index2]
            outputfile.write(nodeID[index2]+"\t")
            nodedist[nodeindex] = max(nodedist[nodeindex],nodedist[index2])
        else:
            order2 = order[min2]
            counts2 = 1
            outputfile.write("%s%dX\t" % (keyword, min2))
        outputfile.write(str(1.0-nodedist[nodeindex]))
        outputfile.write("\n")
        counts = counts1 + counts2
        nodecounts[nodeindex] = counts
        nodeorder[nodeindex] = (counts1*order1+counts2*order2) / counts
    outputfile.close()
    # Now set up order based on the tree structure
    index = _treesort(order, nodeorder, nodecounts, tree)
    return index


class Record:
    """Store gene expression data.

A Record stores the gene expression data and related information contained
in a data file following the file format defined for Michael Eisen's
Cluster/TreeView program. A Record has the following members:

data:     a matrix containing the gene expression data
mask:     a matrix containing only 1's and 0's, denoting which values
          are present (1) or missing (0). If all elements of mask are
          one (no missing data), then mask is set to None.
geneid:   a list containing a unique identifier for each gene
          (e.g., ORF name)
genename: a list containing an additional description for each gene
          (e.g., gene name)
gweight:  the weight to be used for each gene when calculating the
          distance
gorder:   an array of real numbers indicating the preferred order of the
          genes in the output file
expid:    a list containing a unique identifier for each experimental
          condition
eweight:  the weight to be used for each experimental condition when
          calculating the distance
eorder:   an array of real numbers indication the preferred order in the
          output file of the experimental conditions
uniqid:   the string that was used instead of UNIQID in the input file.

"""

    def __init__(self, handle=None):
        """Read gene expression data from the file handle and return a Record.

The file should be in the format defined for Michael Eisen's
Cluster/TreeView program.

"""
        self.data = None
        self.mask = None
        self.geneid = None
        self.genename = None
        self.gweight = None
        self.gorder = None
        self.expid = None
        self.eweight = None
        self.eorder = None
        self.uniqid = None
        if not handle:
            return
        line = handle.readline().strip("\r\n").split("\t")
        n = len(line)
        self.uniqid = line[0]
        self.expid = []
        cols = {0: "GENEID"}
        for word in line[1:]:
            if word == "NAME":
                cols[line.index(word)] = word
                self.genename = []
            elif word == "GWEIGHT":
                cols[line.index(word)] = word
                self.gweight = []
            elif word=="GORDER":
                cols[line.index(word)] = word
                self.gorder = []
            else:
                self.expid.append(word)
        self.geneid = []
        self.data = []
        self.mask = []
        needmask = 0
        for line in handle:
            line = line.strip("\r\n").split("\t")
            if len(line) != n:
                raise ValueError("Line with %d columns found (expected %d)" %
                                 (len(line), n))
            if line[0] == "EWEIGHT":
                i = max(cols) + 1
<<<<<<< HEAD
                self.eweight = list(map(float, line[i:]))
                continue
            if line[0] == "EORDER":
                i = max(cols) + 1
                self.eorder = list(map(float, line[i:]))
=======
                self.eweight = numpy.array(line[i:], float)
                continue
            if line[0] == "EORDER":
                i = max(cols) + 1
                self.eorder = numpy.array(line[i:], float)
>>>>>>> d7ddb068
                continue
            rowdata = []
            rowmask = []
            n = len(line)
            for i in range(n):
                word = line[i]
                if i in cols:
                    if cols[i] == "GENEID":
                        self.geneid.append(word)
                    if cols[i] == "NAME":
                        self.genename.append(word)
                    if cols[i] == "GWEIGHT":
                        self.gweight.append(float(word))
                    if cols[i] == "GORDER":
                        self.gorder.append(float(word))
                    continue
                if not word:
                    rowdata.append(0.0)
                    rowmask.append(0)
                    needmask = 1
                else:
                    rowdata.append(float(word))
                    rowmask.append(1)
            self.data.append(rowdata)
            self.mask.append(rowmask)
        self.data = numpy.array(self.data)
        if needmask:
            self.mask = numpy.array(self.mask, int)
        else:
            self.mask = None
        if self.gweight:
            self.gweight = numpy.array(self.gweight)
        if self.gorder:
            self.gorder = numpy.array(self.gorder)

    def treecluster(self, transpose=0, method='m', dist='e'):
        """Apply hierarchical clustering and return a Tree object.

The pairwise single, complete, centroid, and average linkage hierarchical
clustering methods are available.

transpose: if equal to 0, genes (rows) are clustered;
           if equal to 1, microarrays (columns) are clustered.
dist     : specifies the distance function to be used:
           dist=='e': Euclidean distance
           dist=='b': City Block distance
           dist=='c': Pearson correlation
           dist=='a': absolute value of the correlation
           dist=='u': uncentered correlation
           dist=='x': absolute uncentered correlation
           dist=='s': Spearman's rank correlation
           dist=='k': Kendall's tau
method   : specifies which linkage method is used:
           method=='s': Single pairwise linkage
           method=='m': Complete (maximum) pairwise linkage (default)
           method=='c': Centroid linkage
           method=='a': Average pairwise linkage

See the description of the Tree class for more information about the Tree
object returned by this method.

"""
        if transpose == 0:
            weight = self.eweight
        else:
            weight = self.gweight
        return treecluster(self.data, self.mask, weight, transpose, method,
                           dist)

    def kcluster(self, nclusters=2, transpose=0, npass=1, method='a', dist='e',
                 initialid=None):
        """Apply k-means or k-median clustering.

This method returns a tuple (clusterid, error, nfound).

nclusters: number of clusters (the 'k' in k-means)
transpose: if equal to 0, genes (rows) are clustered;
           if equal to 1, microarrays (columns) are clustered.
npass    : number of times the k-means clustering algorithm is
           performed, each time with a different (random) initial
           condition.
method   : specifies how the center of a cluster is found:
           method=='a': arithmetic mean
           method=='m': median
dist     : specifies the distance function to be used:
           dist=='e': Euclidean distance
           dist=='b': City Block distance
           dist=='c': Pearson correlation
           dist=='a': absolute value of the correlation
           dist=='u': uncentered correlation
           dist=='x': absolute uncentered correlation
           dist=='s': Spearman's rank correlation
           dist=='k': Kendall's tau
initialid: the initial clustering from which the algorithm should start.
           If initialid is None, the routine carries out npass
           repetitions of the EM algorithm, each time starting from a
           different random initial clustering. If initialid is given,
           the routine carries out the EM algorithm only once, starting
           from the given initial clustering and without randomizing the
           order in which items are assigned to clusters (i.e., using
           the same order as in the data matrix). In that case, the
           k-means algorithm is fully deterministic.

Return values:
clusterid: array containing the number of the cluster to which each
           gene/microarray was assigned in the best k-means clustering
           solution that was found in the npass runs;
error:     the within-cluster sum of distances for the returned k-means
           clustering solution;
nfound:    the number of times this solution was found.

"""

        if transpose == 0:
            weight = self.eweight
        else:
            weight = self.gweight
        return kcluster(self.data, nclusters, self.mask, weight, transpose,
                        npass, method, dist, initialid)

    def somcluster(self, transpose=0, nxgrid=2, nygrid=1, inittau=0.02,
                   niter=1, dist='e'):
        """Calculate a self-organizing map on a rectangular grid.

The somcluster method returns a tuple (clusterid, celldata).

transpose: if equal to 0, genes (rows) are clustered;
           if equal to 1, microarrays (columns) are clustered.
nxgrid   : the horizontal dimension of the rectangular SOM map
nygrid   : the vertical dimension of the rectangular SOM map
inittau  : the initial value of tau (the neighborbood function)
niter    : the number of iterations
dist     : specifies the distance function to be used:
           dist=='e': Euclidean distance
           dist=='b': City Block distance
           dist=='c': Pearson correlation
           dist=='a': absolute value of the correlation
           dist=='u': uncentered correlation
           dist=='x': absolute uncentered correlation
           dist=='s': Spearman's rank correlation
           dist=='k': Kendall's tau

Return values:
clusterid: array with two columns, while the number of rows is equal to
           the number of genes or the number of microarrays depending on
           whether genes or microarrays are being clustered. Each row in
           the array contains the x and y coordinates of the cell in the
           rectangular SOM grid to which the gene or microarray was
           assigned.
celldata:  an array with dimensions (nxgrid, nygrid, number of
           microarrays) if genes are being clustered, or (nxgrid,
           nygrid, number of genes) if microarrays are being clustered.
           Each element [ix][iy] of this array is a 1D vector containing
           the gene expression data for the centroid of the cluster in
           the SOM grid cell with coordinates (ix, iy).

"""

        if transpose == 0:
            weight = self.eweight
        else:
            weight = self.gweight
        return somcluster(self.data, self.mask, weight, transpose,
                          nxgrid, nygrid, inittau, niter, dist)

    def clustercentroids(self, clusterid=None, method='a', transpose=0):
        """Calculate the cluster centroids and return a tuple (cdata, cmask).

The centroid is defined as either the mean or the median over all elements
for each dimension.

data     : nrows x ncolumns array containing the expression data
mask     : nrows x ncolumns array of integers, showing which data are
           missing. If mask[i][j]==0, then data[i][j] is missing.
transpose: if equal to 0, gene (row) clusters are considered;
           if equal to 1, microarray (column) clusters are considered.
clusterid: array containing the cluster number for each gene or
           microarray. The cluster number should be non-negative.
method   : specifies how the centroid is calculated:
           method=='a': arithmetic mean over each dimension. (default)
           method=='m': median over each dimension.

Return values:
cdata    : 2D array containing the cluster centroids. If transpose==0,
           then the dimensions of cdata are nclusters x ncolumns. If
           transpose==1, then the dimensions of cdata are
           nrows x nclusters.
cmask    : 2D array of integers describing which elements in cdata,
           if any, are missing.

"""
        return clustercentroids(self.data, self.mask, clusterid, method,
                                transpose)

    def clusterdistance(self, index1=[0], index2=[0], method='a', dist='e',
                        transpose=0):
        """Calculate the distance between two clusters.

index1   : 1D array identifying which genes/microarrays belong to the
           first cluster. If the cluster contains only one gene, then
           index1 can also be written as a single integer.
index2   : 1D array identifying which genes/microarrays belong to the
           second cluster. If the cluster contains only one gene, then
           index2 can also be written as a single integer.
transpose: if equal to 0, genes (rows) are clustered;
           if equal to 1, microarrays (columns) are clustered.
dist     : specifies the distance function to be used:
           dist=='e': Euclidean distance
           dist=='b': City Block distance
           dist=='c': Pearson correlation
           dist=='a': absolute value of the correlation
           dist=='u': uncentered correlation
           dist=='x': absolute uncentered correlation
           dist=='s': Spearman's rank correlation
           dist=='k': Kendall's tau
method   : specifies how the distance between two clusters is defined:
           method=='a': the distance between the arithmetic means of the
                        two clusters
           method=='m': the distance between the medians of the two
                        clusters
           method=='s': the smallest pairwise distance between members
                        of the two clusters
           method=='x': the largest pairwise distance between members of
                        the two clusters
           method=='v': average of the pairwise distances between
                        members of the clusters
transpose: if equal to 0: clusters of genes (rows) are considered;
           if equal to 1: clusters of microarrays (columns) are
                          considered.

"""

        if transpose == 0:
            weight = self.eweight
        else:
            weight = self.gweight
        return clusterdistance(self.data, self.mask, weight,
                               index1, index2, method, dist, transpose)

    def distancematrix(self, transpose=0, dist='e'):
        """Calculate the distance matrix and return it as a list of arrays

transpose: if equal to 0: calculate the distances between genes (rows);
           if equal to 1: calculate the distances beteeen microarrays
                          (columns).
dist     : specifies the distance function to be used:
           dist=='e': Euclidean distance
           dist=='b': City Block distance
           dist=='c': Pearson correlation
           dist=='a': absolute value of the correlation
           dist=='u': uncentered correlation
           dist=='x': absolute uncentered correlation
           dist=='s': Spearman's rank correlation
           dist=='k': Kendall's tau

Return value:
The distance matrix is returned as a list of 1D arrays containing the
distance matrix between the gene expression data. The number of columns
in each row is equal to the row number. Hence, the first row has zero
elements. An example of the return value is
matrix = [[],
          array([1.]),
          array([7., 3.]),
          array([4., 2., 6.])]
This corresponds to the distance matrix
 [0., 1., 7., 4.]
 [1., 0., 3., 2.]
 [7., 3., 0., 6.]
 [4., 2., 6., 0.]

"""
        if transpose == 0:
            weight = self.eweight
        else:
            weight = self.gweight
        return distancematrix(self.data, self.mask, weight, transpose, dist)

    def save(self, jobname, geneclusters=None, expclusters=None):
        """Save the clustering results.

The saved files follow the convention for the Java TreeView program,
which can therefore be used to view the clustering result.

Arguments:
jobname:   The base name of the files to be saved. The filenames are
           jobname.cdt, jobname.gtr, and jobname.atr for
           hierarchical clustering, and jobname-K*.cdt,
           jobname-K*.kgg, jobname-K*.kag for k-means clustering
           results.
geneclusters=None:  For hierarchical clustering results, geneclusters
           is a Tree object as returned by the treecluster method.
           For k-means clustering results, geneclusters is a vector
           containing ngenes integers, describing to which cluster a
           given gene belongs. This vector can be calculated by
           kcluster.
expclusters=None:  For hierarchical clustering results, expclusters
           is a Tree object as returned by the treecluster method.
           For k-means clustering results, expclusters is a vector
           containing nexps integers, describing to which cluster a
           given experimental condition belongs. This vector can be
           calculated by kcluster.

"""
        (ngenes,nexps) = numpy.shape(self.data)
        if self.gorder == None:
            gorder = numpy.arange(ngenes)
        else:
            gorder = self.gorder
        if self.eorder == None:
            eorder = numpy.arange(nexps)
        else:
            eorder = self.eorder
        if geneclusters!=None and expclusters!=None and \
           type(geneclusters) != type(expclusters):
            raise ValueError("found one k-means and one hierarchical "
                           + "clustering solution in geneclusters and "
                           + "expclusters")
        gid = 0
        aid = 0
        filename = jobname
        postfix = ""
        if type(geneclusters) == Tree:
            # This is a hierarchical clustering result.
            geneindex = _savetree(jobname, geneclusters, gorder, 0)
            gid = 1
        elif geneclusters!=None:
            # This is a k-means clustering result.
            filename = jobname + "_K"
            k = max(geneclusters+1)
            kggfilename = "%s_K_G%d.kgg" % (jobname, k)
            geneindex = self._savekmeans(kggfilename, geneclusters, gorder, 0)
            postfix = "_G%d" % k
        else:
            geneindex = numpy.argsort(gorder)
        if type(expclusters) == Tree:
            # This is a hierarchical clustering result.
            expindex = _savetree(jobname, expclusters, eorder, 1)
            aid = 1
        elif expclusters!=None:
            # This is a k-means clustering result.
            filename = jobname + "_K"
            k = max(expclusters+1)
            kagfilename = "%s_K_A%d.kag" % (jobname, k)
            expindex = self._savekmeans(kagfilename, expclusters, eorder, 1)
            postfix += "_A%d" % k
        else:
            expindex = numpy.argsort(eorder)
        filename = filename + postfix
        self._savedata(filename,gid,aid,geneindex,expindex)

    def _savekmeans(self, filename, clusterids, order, transpose):
        # Save a k-means clustering solution
        if transpose == 0:
            label = self.uniqid
            names = self.geneid
        else:
            label = "ARRAY"
            names = self.expid
        try:
            outputfile = open(filename, "w")
        except IOError:
            raise IOError("Unable to open output file")
        outputfile.write(label + "\tGROUP\n")
        index = numpy.argsort(order)
        n = len(names)
        sortedindex = numpy.zeros(n, int)
        counter = 0
        cluster = 0
        while counter < n:
            for j in index:
                if clusterids[j] == cluster:
                    outputfile.write("%s\t%s\n" % (names[j], cluster))
                    sortedindex[counter] = j
                    counter += 1
            cluster += 1
        outputfile.close()
        return sortedindex

    def _savedata(self, jobname, gid, aid, geneindex, expindex):
        # Save the clustered data.
        if self.genename == None:
            genename = self.geneid
        else:
            genename = self.genename
        (ngenes, nexps) = numpy.shape(self.data)
        try:
            outputfile = open(jobname+'.cdt', 'w')
        except IOError:
            raise IOError("Unable to open output file")
        if self.mask!=None:
            mask = self.mask
        else:
            mask = numpy.ones((ngenes,nexps), int)
        if self.gweight!=None:
            gweight = self.gweight
        else:
            gweight = numpy.ones(ngenes)
        if self.eweight!=None:
            eweight = self.eweight
        else:
            eweight = numpy.ones(nexps)
        if gid:
            outputfile.write('GID\t')
        outputfile.write(self.uniqid)
        outputfile.write('\tNAME\tGWEIGHT')
        # Now add headers for data columns.
        for j in expindex:
            outputfile.write('\t%s' % self.expid[j])
        outputfile.write('\n')
        if aid:
            outputfile.write("AID")
            if gid:
                outputfile.write('\t')
            outputfile.write("\t\t")
            for j in expindex:
                outputfile.write('\tARRY%dX' % j)
            outputfile.write('\n')
        outputfile.write('EWEIGHT')
        if gid:
            outputfile.write('\t')
        outputfile.write('\t\t')
        for j in expindex:
            outputfile.write('\t%f' % eweight[j])
        outputfile.write('\n')
        for i in geneindex:
            if gid:
                outputfile.write('GENE%dX\t' % i)
            outputfile.write("%s\t%s\t%f" %
                             (self.geneid[i], genename[i], gweight[i]))
            for j in expindex:
                outputfile.write('\t')
                if mask[i,j]:
                    outputfile.write(str(self.data[i,j]))
            outputfile.write('\n')
        outputfile.close()


def read(handle):
    """Read gene expression data from the file handle and return a Record.

The file should be in the file format defined for Michael Eisen's
Cluster/TreeView program.

"""
    return Record(handle)<|MERGE_RESOLUTION|>--- conflicted
+++ resolved
@@ -8,11 +8,7 @@
     nNodes = len(tree)
     nElements = nNodes + 1
     neworder = numpy.zeros(nElements)
-<<<<<<< HEAD
-    clusterids = list(range(nElements))
-=======
     clusterids = numpy.arange(nElements)
->>>>>>> d7ddb068
     for i in range(nNodes):
         i1 = tree[i].left
         i2 = tree[i].right
@@ -188,19 +184,11 @@
                                  (len(line), n))
             if line[0] == "EWEIGHT":
                 i = max(cols) + 1
-<<<<<<< HEAD
-                self.eweight = list(map(float, line[i:]))
-                continue
-            if line[0] == "EORDER":
-                i = max(cols) + 1
-                self.eorder = list(map(float, line[i:]))
-=======
                 self.eweight = numpy.array(line[i:], float)
                 continue
             if line[0] == "EORDER":
                 i = max(cols) + 1
                 self.eorder = numpy.array(line[i:], float)
->>>>>>> d7ddb068
                 continue
             rowdata = []
             rowmask = []
