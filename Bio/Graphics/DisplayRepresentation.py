--- conflicted
+++ resolved
@@ -172,11 +172,7 @@
     def _color_from_count(self, count):
         """Translate the given count into a color using the color scheme.
         """
-<<<<<<< HEAD
-        for count_start, count_end in list(self._color_scheme.keys()):
-=======
         for count_start, count_end in self._color_scheme:
->>>>>>> 83562977
             if count >= count_start and count <= count_end:
                 return self._color_scheme[(count_start, count_end)]
 
