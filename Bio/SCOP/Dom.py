--- conflicted
+++ resolved
@@ -75,41 +75,4 @@
     for line in handle:
         if line.startswith('#'):
             continue
-<<<<<<< HEAD
-        yield Record(line)
-
-    
-class Iterator:
-    """Iterates over a DOM file.
-    """
-    def __init__(self, handle, parser=None):
-        """Create an object that iterates over a DES file.
-
-        handle -- file-like object.
-
-        parser -- an optional Parser object to change the results into
-                  another form.  If set to None, then the raw contents
-                  of the file will be returned.
-                  
-        """
-        import warnings
-        import Bio
-        warnings.warn("Bio.SCOP.Dom.Iterator is deprecated. Please use Bio.SCOP.Dom.parse() instead.", Bio.BiopythonDeprecationWarning)
-        from types import FileType, InstanceType
-        if type(handle) is not FileType and type(handle) is not InstanceType:
-            raise ValueError("I expected a file handle or file-like object")
-        self._handle = handle
-        self._parser = parser
-
-    def __next__(self):
-        line = self._handle.readline()
-        if not line:
-            return None
-        if line.startswith('#'):
-            return next(self)
-        if self._parser is not None:
-            return self._parser.parse(line)
-        return line
-=======
-        yield Record(line)
->>>>>>> e7a068ec
+        yield Record(line)