--- conflicted
+++ resolved
@@ -11,11 +11,7 @@
 
 import warnings
 
-<<<<<<< HEAD
-from . import BaseTree
-=======
 from Bio.Phylo import BaseTree
->>>>>>> eba6986e
 
 
 class Tree(BaseTree.Tree):
