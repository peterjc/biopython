# Copyright (C) 2009 by Eric Talevich (eric.talevich@gmail.com)
# This code is part of the Biopython distribution and governed by its
# license. Please see the LICENSE file that should have been included
# as part of this package.

"""Classes corresponding to phyloXML elements.

See U{ http://phyloxml.org/ } for the official specification.

See also Han and Zmasek (2009) doi:10.1186/1471-2105-10-356
"""
__docformat__ = "epytext en"

import re
import warnings

from Bio import Alphabet
from Bio.Align import MultipleSeqAlignment
from Bio.Seq import Seq
from Bio.SeqFeature import SeqFeature, FeatureLocation
from Bio.SeqRecord import SeqRecord
import Bio

from Bio.Phylo import BaseTree


class PhyloXMLWarning(Warning):
    """Warning for non-compliance with the phyloXML specification."""
    pass


def _check_str(text, testfunc):
    """Check a string using testfunc, and warn if there's no match."""
    if text is not None and not testfunc(text):
        warnings.warn("String %s doesn't match the given regexp" % text,
                      PhyloXMLWarning, stacklevel=2)


# Core elements

class PhyloElement(BaseTree.TreeElement):
    """Base class for all PhyloXML objects."""


class Phyloxml(PhyloElement):
    """Root node of the PhyloXML document.

    Contains an arbitrary number of Phylogeny elements, possibly followed by
    elements from other namespaces.

    @param attributes: (XML namespace definitions)
    @param phylogenies: list of phylogenetic trees
    @param other: list of arbitrary non-phyloXML elements, if any
    """
    def __init__(self, attributes, phylogenies=None, other=None):
        self.attributes = attributes
        self.phylogenies = phylogenies or []
        self.other = other or []

    def __getitem__(self, index):
        """Get a phylogeny by index or name."""
        if isinstance(index, int) or isinstance(index, slice):
            return self.phylogenies[index]
        if not isinstance(index, str):
            raise KeyError("can't use %s as an index" % type(index))
        for tree in self.phylogenies:
            if tree.name == index:
                return tree
        else:
            raise KeyError("no phylogeny found with name " + repr(index))

    def __iter__(self):
        """Iterate through the phylogenetic trees in this object."""
        return iter(self.phylogenies)

    def __len__(self):
        """Number of phylogenetic trees in this object."""
        return len(self.phylogenies)

    def __str__(self):
        return '%s([%s])' % (self.__class__.__name__,
                             ',\n'.join(map(str, self.phylogenies)))


class Other(PhyloElement):
    """Container for non-phyloXML elements in the tree.

    Usually, an Other object will have either a 'value' or a non-empty list
    of 'children', but not both. This is not enforced here, though.

    @param tag: local tag for the XML node
    @param namespace: XML namespace for the node -- should not be the default
        phyloXML namespace.
    @param attributes: string attributes on the XML node
    @param value: text contained directly within this XML node
    @param children: list of child nodes, if any (also Other instances)
    """
    def __init__(self, tag, namespace=None, attributes=None, value=None,
            children=None):
        self.tag = tag
        self.namespace = namespace
        self.attributes = attributes
        self.value = value
        self.children = children or []

    def __iter__(self):
        """Iterate through the children of this object (if any)."""
        return iter(self.children)


class Phylogeny(PhyloElement, BaseTree.Tree):
    """A phylogenetic tree.

    @param root: the root node/clade of this tree
    @param rooted: True if this tree is rooted
    @param rerootable: True if this tree is rerootable
    @param branch_length_unit: unit for branch_length values on clades
    @type type: str

    @param name: string identifier for this tree, not required to be unique
    @param id: unique identifier for this tree (type Id)
    @param description: plain-text description
    @param date: date for the root node of this tree (type Date)
    @param confidences: list of Confidence objects for this tree
    @param clade_relations: list of CladeRelation objects
    @param sequence_relations: list of SequenceRelation objects
    @param properties: list of Property objects
    @param other: list of non-phyloXML elements (type Other)
    """
    def __init__(self, root=None, rooted=True,
            rerootable=None, branch_length_unit=None, type=None,
            # Child nodes
            name=None, id=None, description=None, date=None,
            # Collections
            confidences=None, clade_relations=None, sequence_relations=None,
            properties=None, other=None,
            ):
        assert isinstance(rooted, bool)
        self.root = root
        self.rooted = rooted
        self.rerootable = rerootable
        self.branch_length_unit = branch_length_unit
        self.type = type
        self.name = name
        self.id = id
        self.description = description
        self.date = date
        self.confidences = confidences or []
        self.clade_relations = clade_relations or []
        self.sequence_relations = sequence_relations or []
        self.properties = properties or []
        self.other = other or []

    @classmethod
    def from_tree(cls, tree, **kwargs):
        """Create a new Phylogeny given a Tree (from Newick/Nexus or BaseTree).

        Keyword arguments are the usual Phylogeny constructor parameters.
        """
        phy = cls(
                root=Clade.from_clade(tree.root),
                rooted=tree.rooted,
                name=tree.name,
                id=(tree.id is not None) and Id(str(tree.id)) or None)
        phy.__dict__.update(kwargs)
        return phy

    @classmethod
    def from_clade(cls, clade, **kwargs):
        """Create a new Phylogeny given a Newick or BaseTree Clade object.

        Keyword arguments are the usual PhyloXML Clade constructor parameters.
        """
        return Clade.from_clade(clade).to_phylogeny(**kwargs)

    # XXX Backward compatibility shim -- remove in Biopython 1.56
    @classmethod
    def from_subtree(cls, clade, **kwargs):
        """DEPRECATED: use from_clade() instead."""
        warnings.warn("use from_clade() instead.""",
                Bio.BiopythonDeprecationWarning, stacklevel=2)
        return cls.from_clade(clade, **kwargs)

    def as_phyloxml(self):
        """Return this tree, a PhyloXML-compatible Phylogeny object.

        Overrides the BaseTree method.
        """
        return self

    # XXX Backward compatibility shim -- remove in Biopython 1.56
    def to_phyloxml(self, **kwargs):
        """DEPRECATED: use to_phyloxml_container instead."""
        warnings.warn("use to_phyloxml_container() instead.""",
                      Bio.BiopythonDeprecationWarning, stacklevel=2)
        return self.to_phyloxml_container(**kwargs)

    def to_phyloxml_container(self, **kwargs):
        """Create a new Phyloxml object containing just this phylogeny."""
        return Phyloxml(kwargs, phylogenies=[self])

    def to_alignment(self):
        """Construct an alignment from the aligned sequences in this tree."""
        def is_aligned_seq(elem):
            if isinstance(elem, Sequence) and elem.mol_seq.is_aligned:
                return True
            return False
        seqs = self._filter_search(is_aligned_seq, 'preorder', True)
        try:
            first_seq = next(seqs)
        except StopIteration:
            # No aligned sequences were found --> empty MSA
            return MultipleSeqAlignment([])
        msa = MultipleSeqAlignment([first_seq.to_seqrecord()],
                                   first_seq.get_alphabet())
        msa.extend(seq.to_seqrecord() for seq in seqs)
        return msa

    # Singular property for plural attribute
    def _get_confidence(self):
        """Equivalent to self.confidences[0] if there is only 1 value.

        See also: Clade.confidence, Clade.taxonomy
        """
        if len(self.confidences) == 0:
            return None
        if len(self.confidences) > 1:
            raise AttributeError("more than 1 confidence value available; "
                                 "use Phylogeny.confidences")
        return self.confidences[0]

    def _set_confidence(self, value):
        if isinstance(value, float) or isinstance(value, int):
            value = Confidence(value)
        elif not isinstance(value, Confidence):
            raise ValueError("value must be a number or Confidence instance")
        if len(self.confidences) == 0:
            self.confidences.append(value)
        elif len(self.confidences) == 1:
            self.confidences[0] = value
        else:
            raise ValueError("multiple confidence values already exist; "
                             "use Phylogeny.confidences instead")

    confidence = property(_get_confidence, _set_confidence)


class Clade(PhyloElement, BaseTree.Clade):
    """Describes a branch of the current phylogenetic tree.

    Used recursively, describes the topology of a phylogenetic tree.

    Both 'color' and 'width' elements should be interpreted by client code as
    applying to the whole clade, including all descendents, unless overwritten
    in-sub clades. This module doesn't automatically assign these attributes to
    sub-clades to achieve this cascade -- and neither should you.

    @param branch_length: parent branch length of this clade
    @param id_source: link other elements to a clade (on the xml-level)

    @param name: short string label for this clade
    @param confidences: list of Confidence objects, used to indicate the
        support for a clade/parent branch.
    @param width: branch width for this clade (including branch from parent)
    @param color: color used for graphical display of this clade
    @param node_id: unique identifier for the root node of this clade
    @param taxonomies: list of Taxonomy objects
    @param sequences: list of Sequence objects
    @param events: describe such events as gene-duplications at the root
        node/parent branch of this clade
    @param binary_characters: a BinaryCharacters object
    @param distributions: list of Distribution objects
    @param date: a date for the root node of this clade (type Date)
    @param references: list of Reference objects
    @param properties: list of Property objects
    @param clades: list of sub-clades (type Clade)
    @param other: list of non-phyloXML objects
    """
    def __init__(self,
            # Attributes
            branch_length=None, id_source=None,
            # Child nodes
            name=None, width=None, color=None, node_id=None, events=None,
            binary_characters=None, date=None,
            # Collections
            confidences=None, taxonomies=None, sequences=None,
            distributions=None, references=None, properties=None, clades=None,
            other=None,
            ):
        self.branch_length = branch_length
        self.id_source = id_source
        self.name = name
        self.width = width
        self.color = color
        self.node_id = node_id
        self.events = events
        self.binary_characters = binary_characters
        self.date = date
        self.confidences = confidences or []
        self.taxonomies = taxonomies or []
        self.sequences = sequences or []
        self.distributions = distributions or []
        self.references = references or []
        self.properties = properties or []
        self.clades = clades or []
        self.other = other or []

    @classmethod
    def from_clade(cls, clade, **kwargs):
        """Create a new PhyloXML Clade from a Newick or BaseTree Clade object.
        
        Keyword arguments are the usual PhyloXML Clade constructor parameters.
        """
        new_clade = cls(branch_length=clade.branch_length,
                    name=clade.name)
        new_clade.clades = [cls.from_clade(c) for c in clade]
        new_clade.__dict__.update(kwargs)
        return new_clade

    # XXX Backward compatibility shim -- remove in Biopython 1.56
    @classmethod
    def from_subtree(cls, clade, **kwargs):
        """DEPRECATED: use from_clade() instead."""
        warnings.warn("use from_clade() instead.""",
                Bio.BiopythonDeprecationWarning, stacklevel=2)
        return cls.from_clade(clade, **kwargs)

    def to_phylogeny(self, **kwargs):
        """Create a new phylogeny containing just this clade."""
        phy = Phylogeny(root=self, date=self.date)
        phy.__dict__.update(kwargs)
        return phy

    # Shortcuts for list attributes that are usually only 1 item
    def _get_confidence(self):
        if len(self.confidences) == 0:
            return None
        if len(self.confidences) > 1:
            raise AttributeError("more than 1 confidence value available; "
                                 "use Clade.confidences")
        return self.confidences[0]

    def _set_confidence(self, value):
        if isinstance(value, float) or isinstance(value, int):
            value = Confidence(value)
        elif not isinstance(value, Confidence):
            raise ValueError("value must be a number or Confidence instance")
        if len(self.confidences) == 0:
            self.confidences.append(value)
        elif len(self.confidences) == 1:
            self.confidences[0] = value
        else:
            raise ValueError("multiple confidence values already exist; "
                             "use Phylogeny.confidences instead")

    confidence = property(_get_confidence, _set_confidence)

    def _get_taxonomy(self):
        if len(self.taxonomies) == 0:
            return None
        if len(self.taxonomies) > 1:
            raise AttributeError("more than 1 taxonomy value available; "
                                 "use Clade.taxonomies")
        return self.taxonomies[0]

    def _set_taxonomy(self, value):
        if not isinstance(value, Taxonomy):
            raise ValueError("assigned value must be a Taxonomy instance")
        if len(self.taxonomies) == 0:
            self.taxonomies.append(value)
        elif len(self.taxonomies) == 1:
            self.taxonomies[0] = value
        else:
            raise ValueError("multiple taxonomy values already exist; "
                             "use Phylogeny.taxonomies instead")

    taxonomy = property(_get_taxonomy, _set_taxonomy)

    # Syntax sugar for setting the branch color
    def _get_color(self):
        return self._color

    def _set_color(self, arg):
        if arg is None or isinstance(arg, BranchColor):
            self._color = arg
        elif isinstance(arg, str):
            if arg in BranchColor.color_names:
                # Known color name
                self._color = BranchColor.from_name(arg)
            elif arg.startswith('#') and len(arg) == 7:
                # HTML-style hex string
                self._color = BranchColor.from_hex(arg)
            else:
                raise ValueError("invalid color string %s" % arg)
        elif hasattr(arg, '__iter__') and len(arg) == 3:
            # RGB triplet
            self._color = BranchColor(*arg)
        else:
            raise ValueError("invalid color value %s" % arg)

    color = property(_get_color, _set_color, doc="Branch color.")


# PhyloXML-specific complex types

class Accession(PhyloElement):
    """Captures the local part in a sequence identifier.

    Example: In 'UniProtKB:P17304', the Accession instance attribute 'value' is
    'P17304' and the 'source' attribute is 'UniProtKB'.
    """
    def __init__(self, value, source):
        self.value = value
        self.source = source

    def __str__(self):
        """Show the class name and an identifying attribute."""
        return '%s:%s' % (self.source, self.value)


class Annotation(PhyloElement):
    """The annotation of a molecular sequence.

    It is recommended to annotate by using the optional 'ref' attribute (some
    examples of acceptable values for the ref attribute: 'GO:0008270',
    'KEGG:Tetrachloroethene degradation', 'EC:1.1.1.1').

    @type ref: str
    @param source: plain-text source for this annotation
    @param evidence: describe evidence as free text (e.g. 'experimental')
    @type type: str

    @param desc: free text description
    @param confidence: state the type and value of support (type Confidence)
    @param properties: list of typed and referenced annotations from external
        resources
    @type uri: Uri
    """
    re_ref = re.compile(r'[a-zA-Z0-9_]+:[a-zA-Z0-9_\.\-\s]+')

    def __init__(self, 
            # Attributes
            ref=None, source=None, evidence=None, type=None,
            # Child nodes
            desc=None, confidence=None, uri=None,
            # Collection
            properties=None):
        _check_str(ref, self.re_ref.match)
        self.ref = ref
        self.source = source
        self.evidence = evidence
        self.type = type
        self.desc = desc
        self.confidence = confidence
        self.uri = uri
        self.properties = properties or []


class BinaryCharacters(PhyloElement):
    """The names and/or counts of binary characters present, gained, and lost
    at the root of a clade. 
    """
    def __init__(self,
            # Attributes
            type=None, gained_count=None, lost_count=None, present_count=None,
            absent_count=None,
            # Child nodes (flattened into collections)
            gained=None, lost=None, present=None, absent=None):
        self.type=type
        self.gained_count=gained_count
        self.lost_count=lost_count
        self.present_count=present_count
        self.absent_count=absent_count
        self.gained=gained or []
        self.lost=lost or []
        self.present=present or []
        self.absent=absent or []


class BranchColor(PhyloElement):
    """Indicates the color of a clade when rendered graphically.

    The color should be interpreted by client code (e.g. visualization
    programs) as applying to the whole clade, unless overwritten by the
    color(s) of sub-clades.

    Color values must be integers from 0 to 255.
    """

    color_names = {
            'red':      (255,   0,   0),
            'r':        (255,   0,   0),
            'yellow':   (255, 255,   0),
            'y':        (255, 255,   0),
            'green':    (  0, 128,   0),
            'g':        (  0, 128,   0),
            'cyan':     (  0, 255, 255),
            'c':        (  0, 255, 255),
            'blue':     (  0,   0, 255),
            'b':        (  0,   0, 255),
            'magenta':  (255,   0, 255),
            'm':        (255,   0, 255),
            'black':    (  0,   0,   0),
            'k':        (  0,   0,   0),
            'white':    (255, 255, 255),
            'w':        (255, 255, 255),
            # Names standardized in HTML/CSS spec
            # http://w3schools.com/html/html_colornames.asp
            'maroon':   (128,   0,   0),
            'olive':    (128, 128,   0),
            'lime':     (  0, 255,   0),
            'aqua':     (  0, 255, 255),
            'teal':     (  0, 128, 128),
            'navy':     (  0,   0, 128),
            'fuchsia':  (255,   0, 255),
            'purple':   (128,   0, 128),
            'silver':   (192, 192, 192),
            'gray':     (128, 128, 128),
            # More definitions from matplotlib/gcolor2
            'grey':     (128, 128, 128),
            'pink':     (255, 192, 203),
            'salmon':   (250, 128, 114),
            'orange':   (255, 165,   0),
            'gold':     (255, 215,   0),
            'tan':      (210, 180, 140),
            'brown':    (165,  42,  42),
            }

    def __init__(self, red, green, blue):
        for color in (red, green, blue):
            assert (isinstance(color, int) and
                    0 <= color <= 255
                    ), "Color values must be integers between 0 and 255."
        self.red = red
        self.green = green
        self.blue = blue

    @classmethod
    def from_hex(cls, hexstr):
        """Construct a BranchColor object from a hexadecimal string.

        The string format is the same style used in HTML and CSS, such as
        '#FF8000' for an RGB value of (255, 128, 0).
        """
        assert (isinstance(hexstr, str) and
                hexstr.startswith('#') and
                len(hexstr) == 7
                ), "need a 24-bit hexadecimal string, e.g. #000000"
        def unpack(cc):
            return int('0x'+cc, base=16)
        RGB = hexstr[1:3], hexstr[3:5], hexstr[5:]
        return cls(*list(map(unpack, RGB)))

    @classmethod
    def from_name(cls, colorname):
        """Construct a BranchColor object by the color's name."""
        return cls(*cls.color_names[colorname])

    def to_hex(self):
        """Return a 24-bit hexadecimal RGB representation of this color.

        The returned string is suitable for use in HTML/CSS, as a color
        parameter in matplotlib, and perhaps other situations.

        Example:

            >>> bc = BranchColor(12, 200, 100)
            >>> bc.to_hex()
            '#0cc864'
        """
        return '#' + hex(
                self.red * (16**4)
                + self.green * (16**2)
                + self.blue)[2:].zfill(6)

    def to_rgb(self):
        """Return a tuple of RGB values (0 to 255) representing this color.

        Example:

            >>> bc = BranchColor(255, 165, 0)
            >>> bc.to_rgb()
            (255, 165, 0)
        """
        return (self.red, self.green, self.blue)

    def __repr__(self):
        """Preserve the standard RGB order when representing this object."""
        return ('%s(red=%d, green=%d, blue=%d)'
                % (self.__class__.__name__, self.red, self.green, self.blue))

    def __str__(self):
        """Show the color's RGB values."""
        return "(%d, %d, %d)" % (self.red, self.green, self.blue)


class CladeRelation(PhyloElement):
    """Expresses a typed relationship between two clades.

    For example, this could be used to describe multiple parents of a clade.

    @type id_ref_0: str
    @type id_ref_1: str
    @type distance: str
    @type type: str

    @type confidence: Confidence
    """
    def __init__(self, type, id_ref_0, id_ref_1,
            distance=None, confidence=None):
        self.distance = distance
        self.type = type
        self.id_ref_0 = id_ref_0
        self.id_ref_1 = id_ref_1
        self.confidence = confidence


class Confidence(PhyloElement):
    """A general purpose confidence element.

    For example, this can be used to express the bootstrap support value of a
    clade (in which case the 'type' attribute is 'bootstrap').

    @type value: float
    @type type: str
    """
    def __init__(self, value, type='unknown'):
        self.value = value
        self.type = type

    def __float__(self):
        return float(self.value)

    def __int__(self):
        return int(self.value)


class Date(PhyloElement):
    """A date associated with a clade/node.

    Its value can be numerical by using the 'value' element and/or free text
    with the 'desc' element' (e.g. 'Silurian'). If a numerical value is used, it
    is recommended to employ the 'unit' attribute.

    @param unit: type of numerical value (e.g. 'mya' for 'million years ago')

    @type value: float
    @param desc: plain-text description of the date
    @param minimum: lower bound on the date value
    @param maximum: upper bound on the date value
    """
    def __init__(self, value=None, unit=None, desc=None, 
            minimum=None, maximum=None):
        self.value = value
        self.unit = unit
        self.desc = desc
        self.minimum = minimum
        self.maximum = maximum

    def __str__(self):
        """Show the class name and the human-readable date."""
        if self.unit and self.value is not None:
            return '%s %s' % (self.value, self.unit)
        if self.desc is not None:
            return self.desc
        return self.__class__.__name__


class Distribution(PhyloElement):
    """Geographic distribution of the items of a clade (species, sequences).

    Intended for phylogeographic applications.

    The location can be described either by free text in the 'desc' element
    and/or by the coordinates of one or more 'Points' (similar to the 'Point'
    element in Google's KML format) or by 'Polygons'.
    """
    def __init__(self, desc=None, points=None, polygons=None):
        self.desc = desc
        self.points = points or []
        self.polygons = polygons or []


class DomainArchitecture(PhyloElement):
    """Domain architecture of a protein.

    @param length: total length of the protein sequence (type int)
    @param domains: list of ProteinDomain objects
    """
    def __init__(self, length=None, domains=None):
        self.length = length
        self.domains = domains


class Events(PhyloElement):
    """Events at the root node of a clade (e.g. one gene duplication).

    All attributes are set to None by default, but this object can also be
    treated as a dictionary, in which case None values are treated as missing
    keys and deleting a key resets that attribute's value back to None.
    """
    ok_type = set(('transfer', 'fusion', 'speciation_or_duplication', 'other',
                    'mixed', 'unassigned'))

    def __init__(self, type=None, duplications=None, speciations=None,
            losses=None, confidence=None):
        _check_str(type, self.ok_type.__contains__)
        self.type = type
        self.duplications = duplications
        self.speciations = speciations
        self.losses = losses
        self.confidence = confidence

    def items(self):
        return [(k, v) for k, v in self.__dict__.items() if v is not None]

    def keys(self):
        return [k for k, v in self.__dict__.items() if v is not None]

    def values(self):
        return [v for v in self.__dict__.values() if v is not None]

    # XXX Backwards compatibility shims -- remove in Biopython 1.56
    def iteritems(self):
        warnings.warn("use items() instead.""",
<<<<<<< HEAD
                DeprecationWarning, stacklevel=2)
=======
                Bio.BiopythonDeprecationWarning, stacklevel=2)
>>>>>>> a29151f2
        return iter(list(self.items()))

    def iterkeys(self):
        warnings.warn("use keys() instead.""",
<<<<<<< HEAD
                DeprecationWarning, stacklevel=2)
=======
                Bio.BiopythonDeprecationWarning, stacklevel=2)
>>>>>>> a29151f2
        return iter(list(self.keys()))

    def itervalues(self):
        warnings.warn("use values() instead.""",
<<<<<<< HEAD
                DeprecationWarning, stacklevel=2)
=======
                Bio.BiopythonDeprecationWarning, stacklevel=2)
>>>>>>> a29151f2
        return iter(list(self.values()))

    def __len__(self):
        return len(list(self.values()))

    def __getitem__(self, key):
        if not hasattr(self, key):
            raise KeyError(key)
        val = getattr(self, key)
        if val is None:
            raise KeyError("%s has not been set in this object" % repr(key))
        return val

    def __setitem__(self, key, val):
        setattr(self, key, val)

    def __delitem__(self, key):
        setattr(self, key, None)

    def __iter__(self):
        return iter(list(self.keys()))

    def __contains__(self, key):
        return (hasattr(self, key) and getattr(self, key) is not None)


class Id(PhyloElement):
    """A general-purpose identifier element.

    Allows to indicate the provider (or authority) of an identifier, e.g. NCBI,
    along with the value itself.
    """
    def __init__(self, value, provider=None):
        self.value = value
        self.provider = provider

    def __str__(self):
        if self.provider is not None:
            return '%s:%s' % (self.provider, self.value)
        return self.value


class MolSeq(PhyloElement):
    """Store a molecular sequence.

    @param value: the sequence, as a string
    @param is_aligned: True is mol_seq is aligned (usu. meaning gaps are
        introduced and all aligned seqs are the same length)
    """
    re_value = re.compile(r'[a-zA-Z\.\-\?\*_]+')

    def __init__(self, value, is_aligned=None):
        _check_str(value, self.re_value.match)
        self.value = value
        self.is_aligned = is_aligned

    def __str__(self):
        return self.value


class Point(PhyloElement):
    """Geographic coordinates of a point, with an optional altitude.

    Used by element 'Distribution'.

    @param geodetic_datum: indicate the geodetic datum (also called 'map
        datum'). For example, Google's KML uses 'WGS84'. (required)
    @param lat: latitude
    @param long: longitude
    @param alt: altitude
    @param alt_unit: unit for the altitude (e.g. 'meter')
    """
    def __init__(self, geodetic_datum, lat, long, alt=None, alt_unit=None):
        self.geodetic_datum = geodetic_datum
        self.lat = lat
        self.long = long
        self.alt = alt
        self.alt_unit = alt_unit


class Polygon(PhyloElement):
    """A polygon defined by a list of 'Points' (used by element 'Distribution').

    @param points: list of 3 or more points representing vertices.
    """
    def __init__(self, points=None):
        self.points = points or []

    def __str__(self):
        return '%s([%s])' % (self.__class__.__name__,
                             ',\n'.join(map(str, self.points)))


class Property(PhyloElement):
    """A typed and referenced property from an external resources.

    Can be attached to 'Phylogeny', 'Clade', and 'Annotation' objects.

    @param ref: reference to an external resource, e.g. "NOAA:depth"

    @param unit: the unit of the property, e.g. "METRIC:m" (optional)

    @param datatype: indicates the type of a property and is limited to
        xsd-datatypes (e.g. 'xsd:string', 'xsd:boolean', 'xsd:integer',
        'xsd:decimal', 'xsd:float', 'xsd:double', 'xsd:date', 'xsd:anyURI').

    @param applies_to: indicates the item to which a property applies to (e.g.
        'node' for the parent node of a clade, 'parent_branch' for the parent
        branch of a clade, or just 'clade').

    @param id_ref: allows to attached a property specifically to one element
        (on the xml-level). (optional)

    @type value: str
    """
    re_ref = re.compile(r'[a-zA-Z0-9_]+:[a-zA-Z0-9_\.\-\s]+')
    ok_applies_to = set(('phylogeny', 'clade', 'node', 'annotation',
                         'parent_branch', 'other'))
    ok_datatype = set(('xsd:string', 'xsd:boolean', 'xsd:decimal', 'xsd:float',
        'xsd:double', 'xsd:duration', 'xsd:dateTime', 'xsd:time', 'xsd:date',
        'xsd:gYearMonth', 'xsd:gYear', 'xsd:gMonthDay', 'xsd:gDay',
        'xsd:gMonth', 'xsd:hexBinary', 'xsd:base64Binary', 'xsd:anyURI',
        'xsd:normalizedString', 'xsd:token', 'xsd:integer',
        'xsd:nonPositiveInteger', 'xsd:negativeInteger', 'xsd:long', 'xsd:int',
        'xsd:short', 'xsd:byte', 'xsd:nonNegativeInteger', 'xsd:unsignedLong',
        'xsd:unsignedInt', 'xsd:unsignedShort', 'xsd:unsignedByte',
        'xsd:positiveInteger'))

    def __init__(self, value, ref, applies_to, datatype,
            unit=None, id_ref=None):
        _check_str(ref, self.re_ref.match)
        _check_str(applies_to, self.ok_applies_to.__contains__)
        _check_str(datatype, self.ok_datatype.__contains__)
        _check_str(unit, self.re_ref.match)
        self.unit = unit
        self.id_ref = id_ref
        self.value = value
        self.ref = ref
        self.applies_to = applies_to
        self.datatype = datatype


class ProteinDomain(PhyloElement):
    """Represents an individual domain in a domain architecture.

    The locations use 0-based indexing, as most Python objects including
    SeqFeature do, rather than the usual biological convention starting at 1.
    This means the start and end attributes can be used directly as slice
    indexes on Seq objects.

    @param start: start of the domain on the sequence, using 0-based indexing
    @type start: non-negative integer
    @param end: end of the domain on the sequence
    @type end: non-negative integer
    @param confidence: can be used to store e.g. E-values. (type float)
    @param id: unique identifier/name
    """
    # TODO: confirm that 'start' counts from 1, not 0
    def __init__(self, value, start, end, confidence=None, id=None):
        self.value = value
        self.start = start
        self.end = end
        self.confidence = confidence
        self.id = id

    @classmethod
    def from_seqfeature(cls, feat):
        return ProteinDomain(feat.id,
                feat.location.nofuzzy_start,
                feat.location.nofuzzy_end,
                confidence=feat.qualifiers.get('confidence'))

    def to_seqfeature(self):
        feat = SeqFeature(location=FeatureLocation(self.start, self.end),
                          id=self.value)
        if hasattr(self, 'confidence'):
            feat.qualifiers['confidence'] = self.confidence
        return feat


class Reference(PhyloElement):
    """Literature reference for a clade.

    It is recommended to use the 'doi' attribute instead of the free text
    'desc' element whenever possible.
    """
    re_doi = re.compile(r'[a-zA-Z0-9_\.]+/[a-zA-Z0-9_\.]+')

    def __init__(self, doi=None, desc=None):
        _check_str(doi, self.re_doi.match)
        self.doi = doi
        self.desc = desc


class Sequence(PhyloElement):
    """A molecular sequence (Protein, DNA, RNA) associated with a node.

    One intended use for 'id_ref' is to link a sequence to a taxonomy (via the
    taxonomy's 'id_source') in case of multiple sequences and taxonomies per
    node. 

    @param type: type of sequence ('dna', 'rna', or 'protein').
    @type id_ref: str
    @type id_source: str

    @param symbol: short  symbol of the sequence, e.g. 'ACTM' (max. 10 chars)
    @type accession: Accession
    @param name: full name of the sequence, e.g. 'muscle Actin'
    @param location: location of a sequence on a genome/chromosome.
    @type mol_seq: MolSeq
    @type uri: Uri
    @param annotations: list of Annotation objects
    @param domain_architecture: protein domains on this sequence (type
        DomainArchitecture)
    @param other: list of non-phyloXML elements (type Other)
    """
    alphabets = {'dna':     Alphabet.generic_dna,
                 'rna':     Alphabet.generic_rna,
                 'protein': Alphabet.generic_protein}
    re_symbol = re.compile(r'\S{1,10}')

    def __init__(self, 
            # Attributes
            type=None, id_ref=None, id_source=None,
            # Child nodes
            symbol=None, accession=None, name=None, location=None,
            mol_seq=None, uri=None, domain_architecture=None,
            # Collections
            annotations=None, other=None,
            ):
        _check_str(type, self.alphabets.__contains__)
        _check_str(symbol, self.re_symbol.match)
        self.type = type
        self.id_ref = id_ref
        self.id_source = id_source
        self.symbol = symbol
        self.accession = accession
        self.name = name
        self.location = location
        self.mol_seq = mol_seq
        self.uri = uri
        self.domain_architecture = domain_architecture
        self.annotations = annotations or []
        self.other = other or []

    @classmethod
    def from_seqrecord(cls, record, is_aligned=None):
        """Create a new PhyloXML Sequence from a SeqRecord object."""
        if is_aligned == None:
            is_aligned = isinstance(record.seq.alphabet, Alphabet.Gapped)
        params = {
                'accession': Accession(record.id, ''),
                'symbol': record.name,
                'name': record.description,
                'mol_seq': MolSeq(str(record.seq), is_aligned),
                }
        if isinstance(record.seq.alphabet, Alphabet.DNAAlphabet):
            params['type'] = 'dna'
        elif isinstance(record.seq.alphabet, Alphabet.RNAAlphabet):
            params['type'] = 'rna'
        elif isinstance(record.seq.alphabet, Alphabet.ProteinAlphabet):
            params['type'] = 'protein'

        # Unpack record.annotations
        for key in ('id_ref', 'id_source', 'location'):
            if key in record.annotations:
                params[key] = record.annotations[key]
        if isinstance(record.annotations.get('uri'), dict):
            params['uri'] = Uri(**record.annotations['uri'])
        # Build a Sequence.annotation object
        if record.annotations.get('annotations'):
            params['annotations'] = []
            for annot in record.annotations['annotations']:
                ann_args = {}
                for key in ('ref', 'source', 'evidence', 'type', 'desc'):
                    if key in annot:
                        ann_args[key] = annot[key]
                if isinstance(annot.get('confidence'), list):
                    ann_args['confidence'] = Confidence(
                                        *annot['confidence'])
                if isinstance(annot.get('properties'), list):
                    ann_args['properties'] = [Property(**prop)
                                        for prop in annot['properties']
                                        if isinstance(prop, dict)]
                params['annotations'].append(Annotation(**ann_args))

        # Unpack record.features
        if record.features:
            params['domain_architecture'] = DomainArchitecture(
                    length=len(record.seq),
                    domains=[ProteinDomain.from_seqfeature(feat)
                             for feat in record.features])

        return Sequence(**params)

    def to_seqrecord(self):
        """Create a SeqRecord object from this Sequence instance.
        
        The seqrecord.annotations dictionary is packed like so::

            { # Sequence attributes with no SeqRecord equivalent:
              'id_ref':     self.id_ref,
              'id_source':  self.id_source,
              'location':   self.location,
              'uri':        { 'value': self.uri.value,
                              'desc': self.uri.desc,
                              'type': self.uri.type },
              # Sequence.annotations attribute (list of Annotations)
              'annotations': [{ 'ref':      ann.ref,
                                'source':   ann.source,
                                'evidence': ann.evidence,
                                'type':     ann.type,
                                'confidence': [ ann.confidence.value,
                                                ann.confidence.type ],
                                'properties': [{ 'value': prop.value,
                                                 'ref': prop.ref,
                                                 'applies_to': prop.applies_to,
                                                 'datatype':   prop.datatype,
                                                 'unit':       prop.unit,
                                                 'id_ref':     prop.id_ref }
                                               for prop in ann.properties],
                              } for ann in self.annotations],
            }
        """
        def clean_dict(dct):
            """Remove None-valued items from a dictionary."""
            return dict((key, val) for key, val in dct.items()
                        if val is not None)

        seqrec = SeqRecord(Seq(self.mol_seq.value, self.get_alphabet()),
                           **clean_dict({
                               'id':    str(self.accession),
                               'name':  self.symbol,
                               'description': self.name,
                               # 'dbxrefs': None,
                               }))
        if self.domain_architecture:
            seqrec.features = [dom.to_seqfeature()
                               for dom in self.domain_architecture.domains]
        # Sequence attributes with no SeqRecord equivalent
        seqrec.annotations = clean_dict({
                'id_ref':       self.id_ref,
                'id_source':    self.id_source,
                'location':     self.location,
                'uri':          self.uri and clean_dict({
                                    'value': self.uri.value,
                                    'desc': self.uri.desc,
                                    'type': self.uri.type,
                                    }),
                'annotations':  self.annotations and [
                    clean_dict({
                        'ref':          ann.ref,
                        'source':       ann.source,
                        'evidence':     ann.evidence,
                        'type':         ann.type,
                        'confidence':   ann.confidence and [
                                            ann.confidence.value,
                                            ann.confidence.type],
                        'properties':   [clean_dict({
                                            'value':      prop.value,
                                            'ref':        prop.ref,
                                            'applies_to': prop.applies_to,
                                            'datatype':   prop.datatype,
                                            'unit':       prop.unit,
                                            'id_ref':     prop.id_ref })
                                         for prop in ann.properties],
                        }) for ann in self.annotations],
                })
        return seqrec

    def get_alphabet(self):
        alph = self.alphabets.get(self.type, Alphabet.generic_alphabet)
        if self.mol_seq and self.mol_seq.is_aligned:
            return Alphabet.Gapped(alph)
        return alph


class SequenceRelation(PhyloElement):
    """Express a typed relationship between two sequences.

    For example, this could be used to describe an orthology (in which case
    attribute 'type' is 'orthology'). 

    @param id_ref_0: first sequence reference identifier
    @param id_ref_1: second sequence reference identifier
    @param distance: distance between the two sequences (type float)
    @param type: describe the type of relationship

    @type confidence: Confidence
    """
    ok_type = set(('orthology', 'one_to_one_orthology', 'super_orthology',
        'paralogy', 'ultra_paralogy', 'xenology', 'unknown', 'other'))

    def __init__(self, type, id_ref_0, id_ref_1,
            distance=None, confidence=None):
        _check_str(type, self.ok_type.__contains__)
        self.distance = distance
        self.type = type
        self.id_ref_0 = id_ref_0
        self.id_ref_1 = id_ref_1
        self.confidence = confidence


class Taxonomy(PhyloElement):
    """Describe taxonomic information for a clade.

    @param id_source: link other elements to a taxonomy (on the XML level)

    @param id: unique identifier of a taxon, e.g. Id('6500',
        provider='ncbi_taxonomy') for the California sea hare
    @param code: store UniProt/Swiss-Prot style organism codes, e.g. 'APLCA'
        for the California sea hare 'Aplysia californica' (restricted string)
    @param scientific_name: the standard scientific name for this organism,
        e.g. 'Aplysia californica' for the California sea hare
    @param authority: keep the authority, such as 'J. G. Cooper, 1863',
        associated with the 'scientific_name'
    @param common_names: list of common names for this organism
    @param synonyms: ???
    @param rank: taxonomic rank (restricted string)
    @type uri: Uri
    @param other: list of non-phyloXML elements (type Other)
    """
    re_code = re.compile(r'[a-zA-Z0-9_]{2,10}')
    ok_rank = set(('domain', 'kingdom', 'subkingdom', 'branch', 'infrakingdom',
        'superphylum', 'phylum', 'subphylum', 'infraphylum', 'microphylum',
        'superdivision', 'division', 'subdivision', 'infradivision',
        'superclass', 'class', 'subclass', 'infraclass', 'superlegion',
        'legion', 'sublegion', 'infralegion', 'supercohort', 'cohort',
        'subcohort', 'infracohort', 'superorder', 'order', 'suborder',
        'superfamily', 'family', 'subfamily', 'supertribe', 'tribe', 'subtribe',
        'infratribe', 'genus', 'subgenus', 'superspecies', 'species',
        'subspecies', 'variety', 'subvariety', 'form', 'subform', 'cultivar',
        'unknown', 'other'))

    def __init__(self, 
            # Attributes
            id_source=None,
            # Child nodes
            id=None, code=None, scientific_name=None, authority=None,
            rank=None, uri=None,
            # Collections
            common_names=None, synonyms=None, other=None,
            ):
        _check_str(code, self.re_code.match)
        _check_str(rank, self.ok_rank.__contains__)
        self.id_source = id_source
        self.id = id
        self.code = code
        self.scientific_name = scientific_name
        self.authority = authority
        self.rank = rank
        self.uri = uri
        self.common_names = common_names or []
        self.synonyms = synonyms or []
        self.other = other or []

    def __str__(self):
        """Show the class name and an identifying attribute."""
        if self.code is not None:
            return self.code
        if self.scientific_name is not None:
            return self.scientific_name
        if self.rank is not None:
            return self.rank
        if self.id is not None:
            return str(self.id)
        return self.__class__.__name__


class Uri(PhyloElement):
    """A uniform resource identifier.

    In general, this is expected to be an URL (for example, to link to an image
    on a website, in which case the 'type' attribute might be 'image' and 'desc'
    might be 'image of a California sea hare').
    """
    def __init__(self, value, desc=None, type=None):
        self.value = value
        self.desc = desc
        self.type = type

    def __str__(self):
        if self.value:
            return self.value
        return repr(self)<|MERGE_RESOLUTION|>--- conflicted
+++ resolved
@@ -723,29 +723,17 @@
     # XXX Backwards compatibility shims -- remove in Biopython 1.56
     def iteritems(self):
         warnings.warn("use items() instead.""",
-<<<<<<< HEAD
-                DeprecationWarning, stacklevel=2)
-=======
                 Bio.BiopythonDeprecationWarning, stacklevel=2)
->>>>>>> a29151f2
         return iter(list(self.items()))
 
     def iterkeys(self):
         warnings.warn("use keys() instead.""",
-<<<<<<< HEAD
-                DeprecationWarning, stacklevel=2)
-=======
                 Bio.BiopythonDeprecationWarning, stacklevel=2)
->>>>>>> a29151f2
         return iter(list(self.keys()))
 
     def itervalues(self):
         warnings.warn("use values() instead.""",
-<<<<<<< HEAD
-                DeprecationWarning, stacklevel=2)
-=======
                 Bio.BiopythonDeprecationWarning, stacklevel=2)
->>>>>>> a29151f2
         return iter(list(self.values()))
 
     def __len__(self):
