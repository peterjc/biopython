--- conflicted
+++ resolved
@@ -108,15 +108,6 @@
         each set of transitions adds up to 1.
         """
         # first set the transitions
-<<<<<<< HEAD
-        new_trans_prob = float(1) / float(len(list(self.transition_prob.keys())))
-        for key in list(self.transition_prob.keys()):
-            self.transition_prob[key] = new_trans_prob
-
-        # now set the emissions
-        new_emission_prob = float(1) / float(len(list(self.emission_prob.keys())))
-        for key in list(self.emission_prob.keys()):
-=======
         new_trans_prob = float(1) / float(len(self.transition_prob))
         for key in self.transition_prob:
             self.transition_prob[key] = new_trans_prob
@@ -124,7 +115,6 @@
         # now set the emissions
         new_emission_prob = float(1) / float(len(self.emission_prob))
         for key in self.emission_prob:
->>>>>>> 83562977
             self.emission_prob[key] = new_emission_prob
             
 
@@ -140,17 +130,10 @@
         all of the probabilities is less then 1. It just randomly assigns
         a probability to each
         """
-<<<<<<< HEAD
-        for key in list(self.transition_prob.keys()):
-            self.transition_prob[key] = random.random()
-
-        for key in list(self.emission_prob.keys()):
-=======
         for key in self.transition_prob:
             self.transition_prob[key] = random.random()
 
         for key in self.emission_prob:
->>>>>>> 83562977
             self.emission_prob[key] = random.random()
 
     # --- functions to deal with the transitions in the sequence
@@ -171,17 +154,10 @@
 
         # now set any probabilities and pseudo counts that
         # were previously set
-<<<<<<< HEAD
-        for set_key in list(self.transition_prob.keys()):
-            all_probs[set_key] = self.transition_prob[set_key]
-
-        for set_key in list(self.transition_pseudo.keys()):
-=======
         for set_key in self.transition_prob:
             all_probs[set_key] = self.transition_prob[set_key]
 
         for set_key in self.transition_pseudo:
->>>>>>> 83562977
             all_pseudo[set_key] = self.transition_pseudo[set_key]
 
         # finally reinitialize the transition probs and pseudo counts
@@ -206,13 +182,8 @@
                    "State %s was not found in the sequence alphabet" % state
 
         # ensure that the states are not already set
-<<<<<<< HEAD
-        if ((from_state, to_state) not in list(self.transition_prob.keys()) and 
-            (from_state, to_state) not in list(self.transition_pseudo.keys())):
-=======
         if ((from_state, to_state) not in self.transition_prob and 
             (from_state, to_state) not in self.transition_pseudo):
->>>>>>> 83562977
             # set the initial probability
             if probability is None:
                 probability = 0
@@ -348,11 +319,7 @@
         from_transitions = {}
 
         # loop over all of the different transitions
-<<<<<<< HEAD
-        for trans_key in list(trans_probs.keys()):
-=======
         for trans_key in trans_probs:
->>>>>>> 83562977
             # if the letter to 'transition from' already exists, add the
             # new letter which can be 'transitioned to' to the list
             try:
@@ -455,11 +422,7 @@
                 viterbi_probs[(main_state, i)] = (emission_part + max_prob)
 
                 # now get the most likely state
-<<<<<<< HEAD
-                for state in list(possible_state_probs.keys()):
-=======
                 for state in possible_state_probs:
->>>>>>> 83562977
                     if possible_state_probs[state] == max_prob:
                         pred_state_seq[(i - 1, main_state)] = state
                         break
@@ -480,11 +443,7 @@
 
         # find the last pointer we need to trace back from
         last_state = ''
-<<<<<<< HEAD
-        for state in list(all_probs.keys()):
-=======
         for state in all_probs:
->>>>>>> 83562977
             if all_probs[state] == state_path_prob:
                 last_state = state
 
@@ -518,11 +477,7 @@
         """
         log_prob = copy.copy(probability)
 
-<<<<<<< HEAD
-        for key in list(log_prob.keys()):
-=======
         for key in log_prob:
->>>>>>> 83562977
             log_prob[key] = math.log(log_prob[key])
 
         return log_prob
