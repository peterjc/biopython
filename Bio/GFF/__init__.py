--- conflicted
+++ resolved
@@ -24,10 +24,7 @@
 """
 
 import warnings
-<<<<<<< HEAD
-=======
 import Bio
->>>>>>> a29151f2
 from functools import reduce
 warnings.warn("The old Bio.GFF module for access to a MySQL GFF database "
               "created with BioPerl is deprecated, and will be removed (or "
