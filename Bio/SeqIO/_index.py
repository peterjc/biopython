--- conflicted
+++ resolved
@@ -132,25 +132,8 @@
 
     def __getitem__(self, key):
         """x.__getitem__(y) <==> x[y]"""
-<<<<<<< HEAD
-        #For non-trivial file formats this must be over-ridden in the subclass
-        handle = self._handle
-        handle.seek(dict.__getitem__(self, key))
-        record = next(SeqIO.parse(handle, self._format, self._alphabet))
-        if self._key_function:
-            assert self._key_function(record.id) == key, \
-                   "Requested key %s, found record.id %s which has key %s" \
-                   % (repr(key), repr(record.id),
-                      repr(self._key_function(record.id)))
-        else:
-            assert record.id == key, \
-                   "Requested key %s, found record.id %s" \
-                   % (repr(key), repr(record.id))
-        return record
-=======
         #Should be done by each sub-class
         raise NotImplementedError("Not implemented for this file format (yet).")
->>>>>>> 5d0e03ec
 
     def get(self, k, d=None):
         """D.get(k[,d]) -> D[k] if k in D, else d.  d defaults to None."""
@@ -524,10 +507,7 @@
         """ % self.get_raw(key)
         #TODO - For consistency, this function should not accept a string:
         return next(SeqIO.UniprotIO.UniprotIterator(data))
-<<<<<<< HEAD
-=======
-
->>>>>>> 5d0e03ec
+
 
 class IntelliGeneticsDict(SequentialSeqFileDict):
     """Indexed dictionary like access to a IntelliGenetics file."""
