--- conflicted
+++ resolved
@@ -53,8 +53,13 @@
     add or change values, pop values, nor clear the dictionary.
     """
     def __init__(self, filename, index_filename, format, alphabet,
-                 key_function, mode="rU"):
+                 key_function, mode=None):
         #Use key_function=None for default value
+        if not mode:
+            if format in SeqIO._BinaryFormats:
+                mode = "rb"
+            else:
+                mode = "rU"
         self._handle = open(filename, mode)
         self._alphabet = alphabet
         self._format = format
@@ -341,15 +346,6 @@
 
 class SffDict(_IndexedSeqFileDict) :
     """Indexed dictionary like access to a Standard Flowgram Format (SFF) file."""
-    def __init__(self, filename, index_filename, format,
-                 alphabet, key_function):
-        if alphabet is None:
-            alphabet = Alphabet.generic_dna
-        #On Unix, using mode="r" or "rb" works, "rU" does not.
-        #On Windows, only using mode="rb" works, "r" and "rU" fail.
-        _IndexedSeqFileDict.__init__(self, filename, index_filename, format,
-                                     alphabet, key_function, "rb")
-
     def _setup(self):
         """Load the header information."""
         handle = self._handle
@@ -392,24 +388,13 @@
         
     def __getitem__(self, key) :
         handle = self._handle
-<<<<<<< HEAD
-        handle.seek(dict.__getitem__(self, key))
+        handle.seek(self._get_offset(key))
         return SeqIO.SffIO._sff_read_seq_record(handle,
                                                 self._flows_per_read,
                                                 self._flow_chars,
                                                 self._key_sequence,
                                                 self._alphabet)
 
-=======
-        handle.seek(self._get_offset(key))
-        record = SeqIO.SffIO._sff_read_seq_record(handle,
-                                                  self._flows_per_read,
-                                                  self._flow_chars,
-                                                  self._key_sequence,
-                                                  self._alphabet)
-        assert record.id == key
-        return record
->>>>>>> 1ecf46e5
 
 class SffTrimmedDict(SffDict) :
     def __getitem__(self, key) :
@@ -609,9 +594,7 @@
 
 class SamDict(_IndexedSeqFileDict):
     """Indexed dictionary like access to a SAM (Sequence Alignment/Map) file."""
-    def __init__(self, filename, alphabet, key_function):
-        _IndexedSeqFileDict.__init__(self, filename, alphabet, key_function)
-        self._format = "sam"
+    def _build(self):
         handle = self._handle
         while True:
             offset = handle.tell()
@@ -632,21 +615,25 @@
     def get_raw(self, key):
         """Like the get method, but returns the record as a raw string."""
         handle = self._handle
-        handle.seek(dict.__getitem__(self, key))
+        handle.seek(self._get_offset(key))
         return handle.readline()
 
 class OldBamDict(_IndexedSeqFileDict):
     """Indexed dictionary like access to a BAM (Binary sequence Alignment/Map) file."""
-    def __init__(self, filename, alphabet, key_function):
+    def _setup(self):
+        h = self._handle
+        assert 0 == h.tell()
         import gzip
-        _IndexedSeqFileDict.__init__(self, filename, alphabet, key_function)
-        self._format = "bam"
-        h = gzip.open(filename)
+        h = gzip.GzipFile(fileobj=h)
         self._handle = h
+
         header, ref_count = SeqIO.SamBamIO._bam_file_header(h)
         #Skip any reference information
         for i in range(ref_count):
             ref_name, ref_len = SeqIO.SamBamIO._bam_file_reference(h)
+
+    def _build(self):
+        h = self._handle
         #Loop over the reads
         while True:
             try :
@@ -665,23 +652,27 @@
 
     def __getitem__(self, key) :
         h = self._handle
-        h.seek(dict.__getitem__(self, key))
+        h.seek(self._get_offset(key))
         name, seq_str, quals, flag, map_qual = SeqIO.SamBamIO._bam_file_read(h)
         return SeqIO.SamBamIO._make_seq_record(name, seq_str, self._alphabet,
                                                quals, flag, map_qual)
 
 class NewBamDict(_IndexedSeqFileDict):
     """Indexed dictionary like access to a BAM (Binary sequence Alignment/Map) file."""
-    def __init__(self, filename, alphabet, key_function):
-        _IndexedSeqFileDict.__init__(self, filename, alphabet, key_function)
-        self._format = "bam"
-        h = SeqIO.SamBamIO._BgzfHandle(open(filename, "rb"))
+    def _setup(self):
+        h = self._handle
+        assert 0 == h.tell()
+        h = SeqIO.SamBamIO._BgzfHandle(h)
         self._handle = h
+        
         header, ref_count = SeqIO.SamBamIO._bam_file_header(h)
         #Skip any reference information
         for i in range(ref_count):
             ref_name, ref_len = SeqIO.SamBamIO._bam_file_reference(h)
-        
+  
+    def _build(self):
+        h = self._handle
+        #Loop over the reads
         while True:
             try:
                 key, start_offset, end_offset, ref_id, ref_pos, bin, \
@@ -705,7 +696,7 @@
 
     def __getitem__(self, key) :
         h = self._handle
-        h.seek(dict.__getitem__(self, key))
+        h.seek(self._get_offset(key))
         name, seq_str, quals, flag, map_qual = SeqIO.SamBamIO._bam_file_read(h)
         return SeqIO.SamBamIO._make_seq_record(name, seq_str, self._alphabet,
                                                quals, flag, map_qual)
@@ -841,13 +832,9 @@
                         "sff-trim" : SffTrimmedDict,
                         "swiss" : SwissDict,
                         "tab" : TabDict,
-<<<<<<< HEAD
-                        "qual" : QualDict,
+                        "qual" : SequentialSeqFileDict,
                         "sam" : SamDict,
-                        "bam" : NewBamDict,
+                        "bam" : OldBamDict,
                         "old-bam" : OldBamDict,
                         "new-bam" : NewBamDict,
-=======
-                        "qual" : SequentialSeqFileDict,
->>>>>>> 1ecf46e5
                         }
