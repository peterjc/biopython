# Copyright 2009-2010 by Peter Cock.  All rights reserved.
# This code is part of the Biopython distribution and governed by its
# license.  Please see the LICENSE file that should have been included
# as part of this package.
"""Dictionary like indexing of sequence files (PRIVATE).

You are not expected to access this module, or any of its code, directly. This
is all handled internally by the Bio.SeqIO.index(...) function which is the
public interface for this functionality.

The basic idea is that we scan over a sequence file, looking for new record
markers. We then try and extract the string that Bio.SeqIO.parse/read would
use as the record id, ideally without actually parsing the full record. We
then use an SQLite3 database to record the file offset for the record start
against the record id.

Note that this means full parsing is on demand, so any invalid or problem
record may not trigger an exception until it is accessed. This is by design.
"""

import os
import re
from sqlite3 import dbapi2 as _sqlite
from sqlite3 import IntegrityError as _IntegrityError
import UserDict

from Bio import SeqIO
from Bio import Alphabet

class _IndexedSeqFileDict(UserDict.DictMixin):
    """Read only dictionary interface to a sequential sequence file.

    Scans the file and notes the record identifies (keys) and associated
    offsets into the file.  When accessing a record, reads the file to
    access entries as SeqRecord objects using Bio.SeqIO for parsing them.

    By default, the record identifiers and their offsets are held in
    memory, but if an index_filename is given this will be used for an
    SQLite database.

    Note - as with the Bio.SeqIO.to_dict() function, duplicate keys
    (record identifiers by default) are not allowed. If this happens,
    a ValueError exception is raised.

    By default the SeqRecord's id string is used as the dictionary
    key. This can be changed by suppling an optional key_function,
    a callback function which will be given the record id and must
    return the desired key. For example, this allows you to parse
    NCBI style FASTA identifiers, and extract the GI number to use
    as the dictionary key.

    Note that this dictionary is essentially read only. You cannot
    add or change values, pop values, nor clear the dictionary.
    """
    def __init__(self, filename, index_filename, format, alphabet,
<<<<<<< HEAD
                 key_function, mode=None):
        #Use key_function=None for default value
        if not mode:
            if format in SeqIO._BinaryFormats:
                mode = "rb"
            else:
                mode = "rU"
=======
                 key_function):
        #Use key_function=None for default value
        if format in SeqIO._BinaryFormats:
            mode = "rb"
        else:
            mode = "rU"
>>>>>>> bb84b421
        self._handle = open(filename, mode)
        self._alphabet = alphabet
        self._format = format
        self._key_function = key_function
        self._index_filename = index_filename
        self._setup()
        if not index_filename:
            #Hold the offsets in memory
            self._offsets = {}
            self._build()
        elif os.path.isfile(index_filename):
            #Reuse the index
            self._offsets = _SqliteOffsetDict(index_filename)
            #Very basic test of the index
            #Using first and last entries alphabetically since there is an
            #index on the key column. I would like to use the first and last
            #entries in the file, but would be slow without an index on the
            #offset column which we don't otherwise need.
            if len(self):
                key = str(self._offsets._con.execute("SELECT key FROM data ORDER BY key ASC LIMIT 1").fetchone()[0])
                try:
                    record = self[key]
                    del key, record
                except Exception, err:
                    raise ValueError("Is %s an out of date index database? %s" \
                                     % (index_filename, err))
                key = str(self._offsets._con.execute("SELECT key FROM data ORDER BY key DESC LIMIT 1").fetchone()[0])
                try:
                    record = self[key]
                    del key, record
                except Exception, err:
                    raise ValueError("Is %s an out of date index database? %s" \
                                     % (index_filename, err))
        else :
            #Create the index
            self._offsets = _SqliteOffsetDict(index_filename)
            self._build()
            self._offsets._con.commit()
    
    def _setup(self):
        """Parse the header etc if required (PRIVATE)."""
        pass
    
    def _build(self):
        """Actually scan the file identifying records and offsets (PRIVATE)."""
        pass

    def __repr__(self):
        return "SeqIO.index('%s', '%s', alphabet=%s, key_function=%s, mode=%s, index_filename=%s)" \
               % (self._handle.name, self._format,
                  repr(self._alphabet), self._key_function,
                  self._handle.mode, self._index_filename)

    def __str__(self):
        if self:
            key = self._offsets.next()
            return "{%s : SeqRecord(...), ...}" % repr(key)
        else:
            return "{}"

    def __contains__(self, key) :
        return key in self._offsets
        
    def _record_key(self, identifier, seek_position):
        """Used by subclasses to record file offsets for identifiers (PRIVATE).

        This will apply the key_function (if given) to map the record id
        string to the desired key.

        This will raise a ValueError if a key (record id string) occurs
        more than once.
        """
        if self._key_function:
            key = self._key_function(identifier)
        else:
            key = identifier
        self._offsets[key] = seek_position

    def _get_offset(self, key) :
        #Separate method to help ease complex subclassing like SFF
        return self._offsets[key]

    def __len__(self):
        """How many records are there?"""
        return len(self._offsets)

    def keys(self) :
        """Return a list of all the keys (SeqRecord identifiers)."""
        #TODO - Stick a warning in here for large lists? Or just refuse?
        return self._offsets.keys()

    def values(self):
        """Would be a list of the SeqRecord objects, but not implemented.

        In general you can be indexing very very large files, with millions
        of sequences. Loading all these into memory at once as SeqRecord
        objects would (probably) use up all the RAM. Therefore we simply
        don't support this dictionary method.
        """
        raise NotImplementedError("Due to memory concerns, when indexing a "
                                  "sequence file you cannot access all the "
                                  "records at once.")

    def items(self):
        """Would be a list of the (key, SeqRecord) tuples, but not implemented.

        In general you can be indexing very very large files, with millions
        of sequences. Loading all these into memory at once as SeqRecord
        objects would (probably) use up all the RAM. Therefore we simply
        don't support this dictionary method.
        """
        raise NotImplementedError("Due to memory concerns, when indexing a "
                                  "sequence file you cannot access all the "
                                  "records at once.")

    def iteritems(self):
        """Iterate over the (key, SeqRecord) items."""
        for key in self.__iter__():
            yield key, self.__getitem__(key)

    def __getitem__(self, key):
        """x.__getitem__(y) <==> x[y]"""
        #For non-trivial file formats this must be over-ridden in the subclass
        handle = self._handle
        handle.seek(self._get_offset(key))
        record = SeqIO.parse(handle, self._format, self._alphabet).next()
        if self._key_function:
            assert self._key_function(record.id) == key, \
                   "Requested key %s, found record.id %s which has key %s" \
                   % (repr(key), repr(record.id),
                      repr(self._key_function(record.id)))
        else:
            assert record.id == key, \
                   "Requested key %s, found record.id %s" \
                   % (repr(key), repr(record.id))
        return record

    def get(self, k, d=None):
        """D.get(k[,d]) -> D[k] if k in D, else d.  d defaults to None."""
        try:
            return self.__getitem__(k)
        except KeyError:
            return d

    def get_raw(self, key):
        """Similar to the get method, but returns the record as a raw string.

        If the key is not found, a KeyError exception is raised.

        NOTE - This functionality is not supported for every file format.
        """
        #Should be done by each sub-class (if possible)
        raise NotImplementedError("Not available for this file format.")

    def __setitem__(self, key, value):
        """Would allow setting or replacing records, but not implemented."""
        raise NotImplementedError("A sequence file index is read only.")
    
    def update(self, **kwargs):
        """Would allow adding more values, but not implemented."""
        raise NotImplementedError("A sequence file index is read only.")
    
    def pop(self, key, default=None):
        """Would remove specified record, but not implemented."""
        raise NotImplementedError("A sequence file index is read only.")
    
    def popitem(self):
        """Would remove and return a SeqRecord, but not implemented."""
        raise NotImplementedError("A sequence file index is read only.")
    
    def clear(self):
        """Would clear dictionary, but not implemented."""
        raise NotImplementedError("A sequence file index is read only.")

    def fromkeys(self, keys, value=None):
        """A dictionary method which we don't implement."""
        raise NotImplementedError("A sequence file index doesn't "
                                  "support this.")

    def copy(self):
        """A dictionary method which we don't implement."""
        raise NotImplementedError("A sequence file index doesn't "
                                  "support this.")

#Based in part on this recipe for implementing a dictionary on top of SQLite:
#http://sebsauvage.net/python/snyppets/index.html#dbdict
#TODO - What about closing the connection nicely?
class _SqliteOffsetDict(UserDict.DictMixin):
    """Simple dictionary like object based on SQLite (PRIVATE)."""
    def __init__(self, index_filename):
        #Use key_function=None for default value
        if os.path.isfile(index_filename):
            #Reuse the index
            self._con = _sqlite.connect(index_filename)
        else :
            #Create the index
            self._con = _sqlite.connect(index_filename)
            self._con.execute("CREATE TABLE data (key TEXT PRIMARY KEY, "
                              "offset INTEGER)")
            self._con.commit()
    
    def __contains__(self, key) :
        return bool(self._con.execute("SELECT key FROM data WHERE key=?",(key,)).fetchone())
        
    def __setitem__(self, key, offset):
        try:
            self._con.execute("INSERT INTO data (key,offset) VALUES (?,?)",
                              (key, offset))
        except _IntegrityError: #column key is not unique
            assert key in self
            raise ValueError("Duplicate key %s (offset %i)" \
                             % (repr(key), offset))

    def __getitem__(self, key) :
        row = self._con.execute("SELECT offset FROM data WHERE key=?",(key,)).fetchone()
        if not row: raise KeyError
        return row[0]

    def __len__(self):
        """How many records are there?"""
        return self._con.execute("SELECT COUNT(key) FROM data").fetchone()[0]

    def keys(self) :
        """Return a list of all the keys (SeqRecord identifiers)."""
        #TODO - Stick a warning in here for large lists? Or just refuse?
        return [str(row[0]) for row in \
                self._con.execute("SELECT key FROM data").fetchall()]

    def values(self):
        """Would be a list of the offsets (integers)."""
        return [row[0] for row in \
                self._con.execute("SELECT offset FROM data").fetchall()]

    def items(self):
        """List of (key, offset) tuples."""
        return [(str(row[0]),row[1]) for row in \
                self._con.execute("SELECT key, offset FROM data").fetchall()]

    def iteritems(self):
        """Iterate over the (key, SeqRecord) items."""
        for key in self.__iter__():
            yield key, self.__getitem__(key)

    def get(self, k, d=None):
        """D.get(k[,d]) -> D[k] if k in D, else d.  d defaults to None."""
        try:
            return self.__getitem__(k)
        except KeyError:
            return d

    def update(self, **kwargs):
        """Would allow adding more values, but not implemented."""
        raise NotImplementedError()
    
    def pop(self, key, default=None):
        """Would remove specified record, but not implemented."""
        raise NotImplementedError()
    
    def popitem(self):
        """Would remove and return a SeqRecord, but not implemented."""
        raise NotImplementedError()
    
    def clear(self):
        """Would clear dictionary, but not implemented."""
        raise NotImplementedError()

    def fromkeys(self, keys, value=None):
        """A dictionary method which we don't implement."""
        raise NotImplementedError()

    def copy(self):
        """A dictionary method which we don't implement."""
        raise NotImplementedError()


####################
# Special indexers #
####################

# Anything where the records cannot be read simply by parsing from
# the record start. For example, anything requiring information from
# a file header - e.g. SFF files where we would need to know the
# number of flows.

class SffDict(_IndexedSeqFileDict) :
    """Indexed dictionary like access to a Standard Flowgram Format (SFF) file."""
    def _setup(self):
        """Load the header information."""
        if self._alphabet is None:
            self._alphabet = Alphabet.generic_dna
        handle = self._handle
        #Record the what we'll need for parsing a record given its offset
        header_length, index_offset, index_length, number_of_reads, \
        self._flows_per_read, self._flow_chars, self._key_sequence \
            = SeqIO.SffIO._sff_file_header(handle)
    
    def _build(self):
        """Load any index block in the file, or build it the slow way (PRIVATE)."""
        handle = self._handle
        handle.seek(0)
        header_length, index_offset, index_length, number_of_reads, \
        self._flows_per_read, self._flow_chars, self._key_sequence \
            = SeqIO.SffIO._sff_file_header(handle)
        if index_offset and index_length:
            #There is an index provided, try this the fast way:
            try :
                for name, offset in SeqIO.SffIO._sff_read_roche_index(handle) :
                    self._record_key(name, offset)
                assert len(self) == number_of_reads, \
                       "Indexed %i records, expected %i" \
                       % (len(self), number_of_reads)
                return
            except ValueError, err :
                import warnings
                warnings.warn("Could not parse the SFF index: %s" % err)
                assert len(self)==0
                handle.seek(0)
        else :
            #TODO - Remove this debug warning?
            import warnings
            warnings.warn("No SFF index, doing it the slow way")
        #Fall back on the slow way!
        for name, offset in SeqIO.SffIO._sff_do_slow_index(handle) :
            #print "%s -> %i" % (name, offset)
            self._record_key(name, offset)
        assert len(self) == number_of_reads, \
               "Indexed %i records, expected %i" % (len(self), number_of_reads)
        
    def __getitem__(self, key) :
        handle = self._handle
        handle.seek(self._get_offset(key))
        return SeqIO.SffIO._sff_read_seq_record(handle,
                                                self._flows_per_read,
                                                self._flow_chars,
                                                self._key_sequence,
                                                self._alphabet)


class SffTrimmedDict(SffDict) :
    def __getitem__(self, key) :
        handle = self._handle
        handle.seek(self._get_offset(key))
        record = SeqIO.SffIO._sff_read_seq_record(handle,
                                                  self._flows_per_read,
                                                  self._flow_chars,
                                                  self._key_sequence,
                                                  self._alphabet,
                                                  trim=True)
        assert record.id == key
        return record

###################
# Simple indexers #
###################

class SequentialSeqFileDict(_IndexedSeqFileDict):
    """Indexed dictionary like access to most sequential sequence files."""
    def _setup(self):
        marker = {"ace" : "CO ",
                  "fasta": ">",
                  "phd" : "BEGIN_SEQUENCE",
                  "pir" : ">..;",
                  "qual": ">",
                   }[self._format]
        self._marker = marker
        self._marker_re = re.compile("^%s" % marker)

    def _build(self):
        handle = self._handle
        marker_re = self._marker_re
        marker_offset = len(self._marker)
        while True:
            offset = handle.tell()
            line = handle.readline()
            if not line : break #End of file
            if marker_re.match(line):
                #Here we can assume the record.id is the first word after the
                #marker. This is generally fine... but not for GenBank, EMBL, Swiss
                self._record_key(line[marker_offset:].strip().split(None, 1)[0], \
                                 offset)

    def get_raw(self, key):
        """Similar to the get method, but returns the record as a raw string."""
        #For non-trivial file formats this must be over-ridden in the subclass
        handle = self._handle
        marker_re = self._marker_re
        handle.seek(self._get_offset(key))
        data = handle.readline()
        while True:
            line = handle.readline()
            if not line or marker_re.match(line):
                #End of file, or start of next record => end of this record
                break
            data += line
        return data


#######################################
# Fiddly indexers: GenBank, EMBL, ... #
#######################################

class GenBankDict(SequentialSeqFileDict):
    """Indexed dictionary like access to a GenBank file."""
    def _setup(self):
        marker = "LOCUS "
        self._marker = marker
        self._marker_re = re.compile("^%s" % marker)
    
    def _build(self):
        handle = self._handle
        marker_re = self._marker_re
        while True:
            offset = handle.tell()
            line = handle.readline()
            if not line : break #End of file
            if marker_re.match(line):
                #We cannot assume the record.id is the first word after LOCUS,
                #normally the first entry on the VERSION or ACCESSION line is used.
                key = None
                done = False
                while not done:
                    line = handle.readline()
                    if line.startswith("ACCESSION "):
                        key = line.rstrip().split()[1]
                    elif line.startswith("VERSION "):
                        version_id = line.rstrip().split()[1]
                        if version_id.count(".")==1 and version_id.split(".")[1].isdigit():
                            #This should mimic the GenBank parser...
                            key = version_id
                            done = True
                            break
                    elif line.startswith("FEATURES ") \
                    or line.startswith("ORIGIN ") \
                    or line.startswith("//") \
                    or marker_re.match(line) \
                    or not line:
                        done = True
                        break
                if not key:
                    raise ValueError("Did not find ACCESSION/VERSION lines")
                self._record_key(key, offset)

class EmblDict(SequentialSeqFileDict):
    """Indexed dictionary like access to an EMBL file."""
    def _setup(self):
        marker = "ID "
        self._marker = marker
        self._marker_re = re.compile("^%s" % marker)
    
    def _build(self):
        handle = self._handle
        marker_re = self._marker_re
        while True:
            offset = handle.tell()
            line = handle.readline()
            if not line : break #End of file
            if marker_re.match(line):
                #We cannot assume the record.id is the first word after ID,
                #normally the SV line is used.
                if line[2:].count(";") == 6:
                    #Looks like the semi colon separated style introduced in 2006
                    parts = line[3:].rstrip().split(";")
                    if parts[1].strip().startswith("SV "):
                        #The SV bit gives the version
                        key = "%s.%s" \
                              % (parts[0].strip(), parts[1].strip().split()[1])
                    else:
                        key = parts[0].strip()
                elif line[2:].count(";") == 3:
                    #Looks like the pre 2006 style, take first word only
                    key = line[3:].strip().split(None,1)[0]
                else:
                    raise ValueError('Did not recognise the ID line layout:\n' + line)
                while True:
                    line = handle.readline()
                    if line.startswith("SV "):
                        key = line.rstrip().split()[1]
                        break
                    elif line.startswith("FH ") \
                    or line.startswith("FT ") \
                    or line.startswith("SQ ") \
                    or line.startswith("//") \
                    or marker_re.match(line) \
                    or not line:
                        break
                self._record_key(key, offset)

class SwissDict(SequentialSeqFileDict):
    """Indexed dictionary like access to a SwissProt file."""
    def _setup(self):
        marker = "ID "
        self._marker = marker
        self._marker_re = re.compile("^%s" % marker)
    
    def _build(self):
        handle = self._handle
        marker_re = self._marker_re
        while True:
            offset = handle.tell()
            line = handle.readline()
            if not line : break #End of file
            if marker_re.match(line):
                #We cannot assume the record.id is the first word after ID,
                #normally the following AC line is used.
                line = handle.readline()
                assert line.startswith("AC ")
                key = line[3:].strip().split(";")[0].strip()
                self._record_key(key, offset)

class IntelliGeneticsDict(SequentialSeqFileDict):
    """Indexed dictionary like access to a IntelliGenetics file."""
    def _setup(self):
        marker = ";"
        self._marker = marker
        self._marker_re = re.compile("^%s" % marker)
    
    def _build(self):
        handle = self._handle
        marker_re = self._marker_re
        while True:
            offset = handle.tell()
            line = handle.readline()
            if not line : break #End of file
            if marker_re.match(line):
                #Now look for the first line which doesn't start ";"
                while True:
                    line = handle.readline()
                    if not line:
                        raise ValueError("Premature end of file?")
                    if line[0] != ";" and line.strip():
                        key = line.split()[0]
                        self._record_key(key, offset)
                        break

class SamDict(_IndexedSeqFileDict):
    """Indexed dictionary like access to a SAM (Sequence Alignment/Map) file."""
    def _build(self):
        handle = self._handle
        while True:
            offset = handle.tell()
            line = handle.readline()
            if not line : break #End of file
            if line[0] == "@":
                #Ignore any optional header
                continue
            parts = line.split("\t",2)
            key = parts[0]
            flag = int(parts[1])
            if flag & 0x40:
                key += "/1"
            elif flag & 0x80:
                key += "/2"
            self._record_key(key, offset)

    def get_raw(self, key):
        """Like the get method, but returns the record as a raw string."""
        handle = self._handle
        handle.seek(self._get_offset(key))
        return handle.readline()

class OldBamDict(_IndexedSeqFileDict):
    """Indexed dictionary like access to a BAM (Binary sequence Alignment/Map) file."""
    def _setup(self):
        h = self._handle
        assert 0 == h.tell()
        import gzip
        h = gzip.GzipFile(fileobj=h)
        self._handle = h

        header, ref_count = SeqIO.SamBamIO._bam_file_header(h)
        #Skip any reference information
        for i in range(ref_count):
            ref_name, ref_len = SeqIO.SamBamIO._bam_file_reference(h)

    def _build(self):
        h = self._handle
        #Loop over the reads
        while True:
            try :
                key, start_offset, end_offset, ref_id, ref_pos, bin, \
                    map_qual, cigar_len, flag, read_len, mate_ref_id, \
                    mate_ref_pos = SeqIO.SamBamIO._bam_file_read_header(h)
            except StopIteration:
                #End of the reads
                break
            if flag & 0x40:
                key += "/1"
            elif flag & 0x80:
                key += "/2"
            self._record_key(key, start_offset)
            h.seek(end_offset)

    def __getitem__(self, key) :
        h = self._handle
        h.seek(self._get_offset(key))
        name, seq_str, quals, flag, map_qual = SeqIO.SamBamIO._bam_file_read(h)
        return SeqIO.SamBamIO._make_seq_record(name, seq_str, self._alphabet,
                                               quals, flag, map_qual)

class NewBamDict(_IndexedSeqFileDict):
    """Indexed dictionary like access to a BAM (Binary sequence Alignment/Map) file."""
    def _setup(self):
        h = self._handle
        assert 0 == h.tell()
        h = SeqIO.SamBamIO._BgzfHandle(h)
        self._handle = h

        #Short term hack to make sure the BGZF block tracking is all loaded.
        #This would happen during parsing (via _build() call) but we might be
        #using an existing SQLite offset DB:
        offset = 0
        while True:
            try:
                offset, data = h._get_chunk(offset)
            except StopIteration:
                #Looks like end of file
                break
        h.seek(0)
        
        header, ref_count = SeqIO.SamBamIO._bam_file_header(h)
        #Skip any reference information
        for i in range(ref_count):
            ref_name, ref_len = SeqIO.SamBamIO._bam_file_reference(h)
        
  
    def _build(self):
        h = self._handle
        #Loop over the reads
        while True:
            try:
                key, start_offset, end_offset, ref_id, ref_pos, bin, \
                    map_qual, cigar_len, flag, read_len, mate_ref_id, \
                    mate_ref_pos = SeqIO.SamBamIO._bam_file_read_header(h)
            except StopIteration:
                #End of the reads
                break
    
            h.seek(start_offset)
            assert h.tell() == start_offset
            parts = SeqIO.SamBamIO._bam_file_read_header(h)
            assert parts[0] == key
    
            if flag & 0x40:
                key += "/1"
            elif flag & 0x80:
                key += "/2"
            self._record_key(key, start_offset)
            h.seek(end_offset)

    def __getitem__(self, key) :
        h = self._handle
        h.seek(self._get_offset(key))
        name, seq_str, quals, flag, map_qual = SeqIO.SamBamIO._bam_file_read(h)
        return SeqIO.SamBamIO._make_seq_record(name, seq_str, self._alphabet,
                                               quals, flag, map_qual)

class TabDict(_IndexedSeqFileDict):
    """Indexed dictionary like access to a simple tabbed file."""
    def _build(self):
        handle = self._handle
        while True:
            offset = handle.tell()
            line = handle.readline()
            if not line : break #End of file
            try:
                key = line.split("\t")[0]
            except ValueError, err:
                if not line.strip():
                    #Ignore blank lines
                    continue
                else:
                    raise err
            else:
                self._record_key(key, offset)

    def get_raw(self, key):
        """Like the get method, but returns the record as a raw string."""
        handle = self._handle
        handle.seek(self._get_offset(key))
        return handle.readline()

class FastqDict(_IndexedSeqFileDict):
    """Indexed dictionary like access to a FASTQ file (any supported variant).

    With FASTQ the records all start with a "@" line, but so can quality lines.
    Note this will cope with line-wrapped FASTQ files.
    """
    def _build(self):
        handle = self._handle
        pos = handle.tell()
        line = handle.readline()
        if not line:
            #Empty file!
            return
        if line[0] != "@":
            raise ValueError("Problem with FASTQ @ line:\n%s" % repr(line))
        while line:
            #assert line[0]=="@"
            #This record seems OK (so far)
            self._record_key(line[1:].rstrip().split(None, 1)[0], pos)
            #Find the seq line(s)
            seq_len = 0
            while line:
                line = handle.readline()
                if line.startswith("+") : break
                seq_len += len(line.strip())
            if not line:
                raise ValueError("Premature end of file in seq section")
            #assert line[0]=="+"
            #Find the qual line(s)
            qual_len = 0
            while line:
                if seq_len == qual_len:
                    #Should be end of record...
                    pos = handle.tell()
                    line = handle.readline()
                    if line and line[0] != "@":
                        ValueError("Problem with line %s" % repr(line))
                    break
                else:
                    line = handle.readline()
                    qual_len += len(line.strip())
            if seq_len != qual_len:
                raise ValueError("Problem with quality section")
        #print "EOF"

    def get_raw(self, key):
        """Similar to the get method, but returns the record as a raw string."""
        #TODO - Refactor this and the __init__ method to reduce code duplication?
        handle = self._handle
        handle.seek(self._get_offset(key))
        line = handle.readline()
        data = line
        if line[0] != "@":
            raise ValueError("Problem with FASTQ @ line:\n%s" % repr(line))
        identifier = line[1:].rstrip().split(None, 1)[0]
        if self._key_function:
            identifier = self._key_function(identifier)
        if key != identifier:
            raise ValueError("Key did not match")
        #Find the seq line(s)
        seq_len = 0
        while line:
            line = handle.readline()
            data += line
            if line.startswith("+") : break
            seq_len += len(line.strip())
        if not line:
            raise ValueError("Premature end of file in seq section")
        assert line[0]=="+"
        #Find the qual line(s)
        qual_len = 0
        while line:
            if seq_len == qual_len:
                #Should be end of record...
                pos = handle.tell()
                line = handle.readline()
                if line and line[0] != "@":
                    ValueError("Problem with line %s" % repr(line))
                break
            else:
                line = handle.readline()
                data += line
                qual_len += len(line.strip())
        if seq_len != qual_len:
            raise ValueError("Problem with quality section")
        return data


###############################################################################

_FormatToIndexedDict = {"ace" : SequentialSeqFileDict,
                        "embl" : EmblDict,
                        "fasta" : SequentialSeqFileDict,
                        "fastq" : FastqDict, #Class handles all three variants
                        "fastq-sanger" : FastqDict, #alias of the above
                        "fastq-solexa" : FastqDict,
                        "fastq-illumina" : FastqDict,
                        "genbank" : GenBankDict,
                        "gb" : GenBankDict, #alias of the above
                        "ig" : IntelliGeneticsDict,
                        "phd" : SequentialSeqFileDict,
                        "pir" : SequentialSeqFileDict,
                        "sff" : SffDict,
                        "sff-trim" : SffTrimmedDict,
                        "swiss" : SwissDict,
                        "tab" : TabDict,
                        "qual" : SequentialSeqFileDict,
                        "sam" : SamDict,
                        "bam" : NewBamDict,
                        "old-bam" : OldBamDict,
                        "new-bam" : NewBamDict,
                        }
<|MERGE_RESOLUTION|>--- conflicted
+++ resolved
@@ -53,22 +53,12 @@
     add or change values, pop values, nor clear the dictionary.
     """
     def __init__(self, filename, index_filename, format, alphabet,
-<<<<<<< HEAD
-                 key_function, mode=None):
-        #Use key_function=None for default value
-        if not mode:
-            if format in SeqIO._BinaryFormats:
-                mode = "rb"
-            else:
-                mode = "rU"
-=======
                  key_function):
         #Use key_function=None for default value
         if format in SeqIO._BinaryFormats:
             mode = "rb"
         else:
             mode = "rU"
->>>>>>> bb84b421
         self._handle = open(filename, mode)
         self._alphabet = alphabet
         self._format = format
