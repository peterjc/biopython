--- conflicted
+++ resolved
@@ -62,10 +62,7 @@
 
     flags, sequence = unpack(">B%ds" % (length - 1), data)
     record.seq = Seq(sequence.decode("ASCII"))
-<<<<<<< HEAD
-=======
     record.annotations["molecule_type"] = "DNA"
->>>>>>> b247638c
     if flags & 0x01:
         record.annotations["topology"] = "circular"
     else:
