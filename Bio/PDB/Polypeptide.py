--- conflicted
+++ resolved
@@ -19,11 +19,7 @@
 from Bio.SCOP.Raf import to_one_letter_code
 from Bio.PDB.PDBExceptions import PDBException
 from Bio.PDB.Residue import Residue, DisorderedResidue
-<<<<<<< HEAD
-from .Vector import calc_dihedral, calc_angle
-=======
 from Bio.PDB.Vector import calc_dihedral, calc_angle
->>>>>>> 81aa1469
 
 
 standard_aa_names=["ALA", "CYS", "ASP", "GLU", "PHE", "GLY", "HIS", "ILE", "LYS", 
