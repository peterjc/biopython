--- conflicted
+++ resolved
@@ -16,11 +16,7 @@
 
 import os
 
-<<<<<<< HEAD
-from .Polypeptide import is_aa
-=======
 from Bio.PDB.Polypeptide import is_aa
->>>>>>> 81aa1469
 
 
 def run_psea(fname):
