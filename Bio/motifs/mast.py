# Copyright 2008 by Bartek Wilczynski.
# Adapted from Bio.MEME.Parser by Jason A. Hackney.  All rights reserved.
# This code is part of the Biopython distribution and governed by its
# license.  Please see the LICENSE file that should have been included
# as part of this package.
"""Module for the support of Motif Alignment and Search Tool (MAST)."""

from __future__ import print_function
import xml.etree.ElementTree as ET

from Bio.motifs import meme


alphabet_name_map = {'DNA': IUPAC.unambiguous_dna,
                     'Protein': IUPAC.protein}


class Record(list):
    """The class for holding the results from a MAST run.

    A mast.Record holds data about matches between motifs and sequences.
    The motifs held by the Record are objects of the class meme.Motif.

    The mast.Record class inherits from list, so you can access individual
    motifs in the record by their index. Alternatively, you can find a motif
    by its name:

    >>> from Bio import motifs
    >>> with open("motifs/mast.dna.oops.txt") as f:
    ...     record = motifs.parse(f, 'MAST')
    >>> motif = record[0]
    >>> print(motif.name)
    1
    >>> motif = record['1']
    >>> print(motif.name)
    1
    """

    def __init__(self):
        """Initialize the class."""
        self.sequences = []
        self.version = ""
        self.database = ""
        self.diagrams = {}
        self.alphabet = None
        self.strand_handling = ""

    def __getitem__(self, key):
        """Return the motif of index key."""
        if isinstance(key, str):
            for motif in self:
                if motif.name == key:
                    return motif
        else:
            return list.__getitem__(self, key)


def read(handle):
    """Parse a MAST XML format handle as a Record object."""
    record = Record()
    xml_tree = ET.parse(handle)
    __read_version(record, xml_tree)
    __read_database_and_motifs(record, xml_tree)
    __read_sequences(record, xml_tree)
    return record


# Everything below is private


def __read_version(record, xml_tree):
    """Read MAST Version (PRIVATE)."""
<<<<<<< HEAD
    try:
        record.version = xml_tree.getroot().get('version')
    except:
        raise ValueError("Improper XML input file. XML root tag should start with <mast version= ...")


def __read_database_and_motifs(record, xml_tree):
    record.database = xml_tree.find('sequence_dbs').find('sequence_db').get('source')
    alphabet_str = xml_tree.find('alphabet').get('name')
    record.alphabet = alphabet_name_map[alphabet_str]
    record.strand_handling = xml_tree.find('settings').get('strand_handling')
    # TODO - read other metadata
    for i, motif_tree in enumerate(xml_tree.find('motifs').findall('motif')):
=======
    for line in handle:
        if "MAST version" in line:
            break
    else:
        raise ValueError("Improper input file. Does not begin with a line with 'MAST version'")
    record.version = line.strip().split()[2]


def __read_database_and_motifs(record, handle):
    for line in handle:
        if line.startswith('DATABASE AND MOTIFS'):
            break
    line = next(handle)
    if not line.startswith('****'):
        raise ValueError("Line does not start with '****':\n%s" % line)
    line = next(handle)
    if 'DATABASE' not in line:
        raise ValueError("Line does not contain 'DATABASE':\n%s" % line)
    words = line.strip().split()
    record.database = words[1]
    if words[2] == '(nucleotide)':
        record.alphabet = "ACGT"
    elif words[2] == '(peptide)':
        record.alphabet = "ACDEFGHIKLMNPQRSTVWY"
    for line in handle:
        if 'WIDTH BEST POSSIBLE MATCH' in line:
            break
    line = next(handle)
    if '----' not in line:
        raise ValueError("Line does not contain '----':\n%s" % line)
    has_motif_ids = (len(line.strip().split()) == 5)
    for line in handle:
        if not line.strip():
            break
        words = line.strip().split()
>>>>>>> 5a226536
        motif = meme.Motif(record.alphabet)
        # TODO - motif.name not in XML - always index?
        motif.name = str(i + 1)
        motif.id = motif_tree.get('id')
        motif.alt_id = motif_tree.get('alt')
        motif.length = int(motif_tree.get('length'))
        # TODO - add nsites, evalue
        record.append(motif)


def __read_sequences(record, xml_tree):
    """Read sequences from XML ElementTree object"""
    for sequence_tree in xml_tree.find('sequences').findall('sequence'):
        sequence_name = sequence_tree.get('name')
        record.sequences.append(sequence_name)
        diagram_str = __make_diagram(record, sequence_tree)
        record.diagrams[sequence_name] = diagram_str
        # TODO - add description, evalue, length, combined_pvalue


def __make_diagram(record, sequence_tree):
    """Make diagram string found in text file based on motif hit info."""
    sequence_length = int(sequence_tree.get('length'))
    hit_eles, hit_motifs, gaps = [], [], []
    for seg_tree in sequence_tree.findall('seg'):
        for hit_ele in seg_tree.findall('hit'):
            hit_pos = int(hit_ele.get('pos'))
            if not hit_eles:
                gap = hit_pos - 1
            else:
                gap = (hit_pos
                       - int(hit_eles[-1].get('pos'))
                       - hit_motifs[-1].length)
            gaps.append(gap)
            hit_motifs.append(record[int(hit_ele.get('idx'))])
            hit_eles.append(hit_ele)
    if not hit_eles:
        return str(sequence_length)
    if record.strand_handling == 'combine':
        motif_strs = ['[{}{}]'.format('-' if hit_ele.get('rc') == 'y' else '+',
                                      hit_motif.name)
                      for hit_ele, hit_motif in zip(hit_eles, hit_motifs)]
    elif record.strand_handling == 'unstranded':
        motif_strs = ['[{}]'.format(hit_motif.name)
                      for hit_ele, hit_motif in zip(hit_eles, hit_motifs)]
    else:
        # TODO - more strand_handling possibilities?
        raise Exception('Strand handling option {} not parsable'
                        .format(record.strand_handling))
    tail_length = (sequence_length
                   - int(hit_eles[-1].get('pos'))
                   - hit_motif.length + 1)
    motifs_with_gaps = ([str(s)
                         for pair in zip(gaps, motif_strs)
                         for s in pair] +
                        [str(tail_length)])
    # remove 0-length gaps
    motifs_with_gaps = [s for s in motifs_with_gaps if s != "0"]
    return '-'.join(motifs_with_gaps)<|MERGE_RESOLUTION|>--- conflicted
+++ resolved
@@ -9,10 +9,6 @@
 import xml.etree.ElementTree as ET
 
 from Bio.motifs import meme
-
-
-alphabet_name_map = {'DNA': IUPAC.unambiguous_dna,
-                     'Protein': IUPAC.protein}
 
 
 class Record(list):
@@ -70,7 +66,6 @@
 
 def __read_version(record, xml_tree):
     """Read MAST Version (PRIVATE)."""
-<<<<<<< HEAD
     try:
         record.version = xml_tree.getroot().get('version')
     except:
@@ -79,48 +74,10 @@
 
 def __read_database_and_motifs(record, xml_tree):
     record.database = xml_tree.find('sequence_dbs').find('sequence_db').get('source')
-    alphabet_str = xml_tree.find('alphabet').get('name')
-    record.alphabet = alphabet_name_map[alphabet_str]
+    record.alphabet = xml_tree.find('alphabet').get('name')
     record.strand_handling = xml_tree.find('settings').get('strand_handling')
     # TODO - read other metadata
     for i, motif_tree in enumerate(xml_tree.find('motifs').findall('motif')):
-=======
-    for line in handle:
-        if "MAST version" in line:
-            break
-    else:
-        raise ValueError("Improper input file. Does not begin with a line with 'MAST version'")
-    record.version = line.strip().split()[2]
-
-
-def __read_database_and_motifs(record, handle):
-    for line in handle:
-        if line.startswith('DATABASE AND MOTIFS'):
-            break
-    line = next(handle)
-    if not line.startswith('****'):
-        raise ValueError("Line does not start with '****':\n%s" % line)
-    line = next(handle)
-    if 'DATABASE' not in line:
-        raise ValueError("Line does not contain 'DATABASE':\n%s" % line)
-    words = line.strip().split()
-    record.database = words[1]
-    if words[2] == '(nucleotide)':
-        record.alphabet = "ACGT"
-    elif words[2] == '(peptide)':
-        record.alphabet = "ACDEFGHIKLMNPQRSTVWY"
-    for line in handle:
-        if 'WIDTH BEST POSSIBLE MATCH' in line:
-            break
-    line = next(handle)
-    if '----' not in line:
-        raise ValueError("Line does not contain '----':\n%s" % line)
-    has_motif_ids = (len(line.strip().split()) == 5)
-    for line in handle:
-        if not line.strip():
-            break
-        words = line.strip().split()
->>>>>>> 5a226536
         motif = meme.Motif(record.alphabet)
         # TODO - motif.name not in XML - always index?
         motif.name = str(i + 1)
