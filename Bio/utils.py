--- conflicted
+++ resolved
@@ -20,12 +20,7 @@
 from . import Seq
 from . import Alphabet
 
-<<<<<<< HEAD
-from . import Seq
-from . import Alphabet
-=======
 from Bio.Alphabet import _verify_alphabet as verify_alphabet
->>>>>>> a29151f2
 
 from .PropertyManager import default_manager
 
