--- conflicted
+++ resolved
@@ -276,11 +276,7 @@
         for i in range(max(self.length,offset+other.length)):
             f1=self[i]
             f2=other[i-offset]
-<<<<<<< HEAD
-            for n,b in list(self.background.items()):
-=======
             for n,b in self.background.items():
->>>>>>> 1e8ec2c3
                 s+=b*f1[n]*f2[n]
         return s/i
 
